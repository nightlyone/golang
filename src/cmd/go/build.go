--- conflicted
+++ resolved
@@ -1302,8 +1302,6 @@
 
 		return buf.Bytes(), err
 	}
-<<<<<<< HEAD
-=======
 }
 
 // joinUnambiguously prints the slice, quoting where necessary to make the
@@ -1323,7 +1321,6 @@
 		}
 	}
 	return buf.String()
->>>>>>> efcc50df
 }
 
 // mkdir makes the named directory.
