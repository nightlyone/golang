--- conflicted
+++ resolved
@@ -312,18 +312,10 @@
 	os.Setenv("LC_ALL", "C")
 
 	p := &Package{
-<<<<<<< HEAD
-		PtrSize:    ptrSize,
-		IntSize:    intSize,
-		GccOptions: gccOptions,
-		CgoFlags:   make(map[string][]string),
-		Written:    make(map[string]bool),
-=======
 		PtrSize:  ptrSize,
 		IntSize:  intSize,
 		CgoFlags: make(map[string][]string),
 		Written:  make(map[string]bool),
->>>>>>> efcc50df
 	}
 	p.addToFlag("CFLAGS", args)
 	return p
