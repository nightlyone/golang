// Copyright 2010 The Go Authors. All rights reserved.
// Use of this source code is governed by a BSD-style
// license that can be found in the LICENSE file.

// TODO/NICETOHAVE:
//   - eliminate DW_CLS_ if not used
//   - package info in compilation units
//   - assign global variables and types to their packages
//   - gdb uses c syntax, meaning clumsy quoting is needed for go identifiers. eg
//     ptype struct '[]uint8' and qualifiers need to be quoted away
//   - lexical scoping is lost, so gdb gets confused as to which 'main.i' you mean.
//   - file:line info for variables
//   - make strings a typedef so prettyprinters can see the underlying string type
//
#include	"l.h"
#include	"lib.h"
#include	"../ld/dwarf.h"
#include	"../ld/dwarf_defs.h"
#include	"../ld/elf.h"
#include	"../ld/macho.h"
#include	"../ld/pe.h"
#include	"../../pkg/runtime/typekind.h"

/*
 * Offsets and sizes of the debug_* sections in the cout file.
 */

static vlong abbrevo;
static vlong abbrevsize;
static Sym*  abbrevsym;
static vlong abbrevsympos;
static vlong lineo;
static vlong linesize;
static Sym*  linesym;
static vlong linesympos;
static vlong infoo;	// also the base for DWDie->offs and reference attributes.
static vlong infosize;
static Sym*  infosym;
static vlong infosympos;
static vlong frameo;
static vlong framesize;
static vlong pubnameso;
static vlong pubnamessize;
static vlong pubtypeso;
static vlong pubtypessize;
static vlong arangeso;
static vlong arangessize;
static vlong gdbscripto;
static vlong gdbscriptsize;
static vlong inforeloco;
static vlong inforelocsize;

static Sym *infosec;
static vlong inforeloco;
static vlong inforelocsize;

static Sym *arangessec;
static vlong arangesreloco;
static vlong arangesrelocsize;

static Sym *linesec;
static vlong linereloco;
static vlong linerelocsize;

static char  gdbscript[1024];

static Sym *dsym;

/*
 *  Basic I/O
 */

static void
addrput(vlong addr)
{
	switch(PtrSize) {
	case 4:
		LPUT(addr);
		break;
	case 8:
		VPUT(addr);
		break;
	}
}

static int
uleb128enc(uvlong v, char* dst)
{
	uint8 c, len;

	len = 0;
	do {
		c = v & 0x7f;
		v >>= 7;
		if (v)
			c |= 0x80;
		if (dst)
			*dst++ = c;
		len++;
	} while (c & 0x80);
	return len;
};

static int
sleb128enc(vlong v, char *dst)
{
	uint8 c, s, len;

	len = 0;
	do {
		c = v & 0x7f;
		s = v & 0x40;
		v >>= 7;
		if ((v != -1 || !s) && (v != 0 || s))
			c |= 0x80;
		if (dst)
			*dst++ = c;
		len++;
	} while(c & 0x80);
	return len;
}

static void
uleb128put(vlong v)
{
	char buf[10];
	strnput(buf, uleb128enc(v, buf));
}

static void
sleb128put(vlong v)
{
	char buf[10];
	strnput(buf, sleb128enc(v, buf));
}

/*
 * Defining Abbrevs.  This is hardcoded, and there will be
 * only a handful of them.  The DWARF spec places no restriction on
 * the ordering of atributes in the Abbrevs and DIEs, and we will
 * always write them out in the order of declaration in the abbrev.
 * This implementation relies on tag, attr < 127, so they serialize as
 * a char.  Higher numbered user-defined tags or attributes can be used
 * for storing internal data but won't be serialized.
 */
typedef struct DWAttrForm DWAttrForm;
struct DWAttrForm {
	uint8 attr;
	uint8 form;
};

// Index into the abbrevs table below.
// Keep in sync with ispubname() and ispubtype() below.
// ispubtype considers >= NULLTYPE public
enum
{
	DW_ABRV_NULL,
	DW_ABRV_COMPUNIT,
	DW_ABRV_FUNCTION,
	DW_ABRV_VARIABLE,
	DW_ABRV_AUTO,
	DW_ABRV_PARAM,
	DW_ABRV_STRUCTFIELD,
	DW_ABRV_FUNCTYPEPARAM,
	DW_ABRV_DOTDOTDOT,
	DW_ABRV_ARRAYRANGE,
	DW_ABRV_NULLTYPE,
	DW_ABRV_BASETYPE,
	DW_ABRV_ARRAYTYPE,
	DW_ABRV_CHANTYPE,
	DW_ABRV_FUNCTYPE,
	DW_ABRV_IFACETYPE,
	DW_ABRV_MAPTYPE,
	DW_ABRV_PTRTYPE,
	DW_ABRV_BARE_PTRTYPE, // only for void*, no DW_AT_type attr to please gdb 6.
	DW_ABRV_SLICETYPE,
	DW_ABRV_STRINGTYPE,
	DW_ABRV_STRUCTTYPE,
	DW_ABRV_TYPEDECL,
	DW_NABRV
};

typedef struct DWAbbrev DWAbbrev;
static struct DWAbbrev {
	uint8 tag;
	uint8 children;
	DWAttrForm attr[30];
} abbrevs[DW_NABRV] = {
	/* The mandatory DW_ABRV_NULL entry. */
	{ 0 },
	/* COMPUNIT */
	{
		DW_TAG_compile_unit, DW_CHILDREN_yes,
		DW_AT_name,	 DW_FORM_string,
		DW_AT_language,	 DW_FORM_data1,
		DW_AT_low_pc,	 DW_FORM_addr,
		DW_AT_high_pc,	 DW_FORM_addr,
		DW_AT_stmt_list, DW_FORM_data4,
		0, 0
	},
	/* FUNCTION */
	{
		DW_TAG_subprogram, DW_CHILDREN_yes,
		DW_AT_name,	 DW_FORM_string,
		DW_AT_low_pc,	 DW_FORM_addr,
		DW_AT_high_pc,	 DW_FORM_addr,
		DW_AT_external,	 DW_FORM_flag,
		0, 0
	},
	/* VARIABLE */
	{
		DW_TAG_variable, DW_CHILDREN_no,
		DW_AT_name,	 DW_FORM_string,
		DW_AT_location,	 DW_FORM_block1,
		DW_AT_type,	 DW_FORM_ref_addr,
		DW_AT_external,	 DW_FORM_flag,
		0, 0
	},
	/* AUTO */
	{
		DW_TAG_variable, DW_CHILDREN_no,
		DW_AT_name,	 DW_FORM_string,
		DW_AT_location,	 DW_FORM_block1,
		DW_AT_type,	 DW_FORM_ref_addr,
		0, 0
	},
	/* PARAM */
	{
		DW_TAG_formal_parameter, DW_CHILDREN_no,
		DW_AT_name,	 DW_FORM_string,
		DW_AT_location,	 DW_FORM_block1,
		DW_AT_type,	 DW_FORM_ref_addr,
		0, 0
	},
	/* STRUCTFIELD */
	{
		DW_TAG_member,	DW_CHILDREN_no,
		DW_AT_name,	DW_FORM_string,
		DW_AT_data_member_location, DW_FORM_block1,
		DW_AT_type,	 DW_FORM_ref_addr,
		0, 0
	},
	/* FUNCTYPEPARAM */
	{
		DW_TAG_formal_parameter, DW_CHILDREN_no,
		// No name!
		DW_AT_type,	 DW_FORM_ref_addr,
		0, 0
	},

	/* DOTDOTDOT */
	{
		DW_TAG_unspecified_parameters, DW_CHILDREN_no,
		0, 0
	},
	/* ARRAYRANGE */
	{
		DW_TAG_subrange_type, DW_CHILDREN_no,
		// No name!
		DW_AT_type,	 DW_FORM_ref_addr,
		DW_AT_upper_bound, DW_FORM_data1,
		0, 0
	},

	// Below here are the types considered public by ispubtype
	/* NULLTYPE */
	{
		DW_TAG_unspecified_type, DW_CHILDREN_no,
		DW_AT_name,	DW_FORM_string,
		0, 0
	},
	/* BASETYPE */
	{
		DW_TAG_base_type, DW_CHILDREN_no,
		DW_AT_name,	 DW_FORM_string,
		DW_AT_encoding,	 DW_FORM_data1,
		DW_AT_byte_size, DW_FORM_data1,
		0, 0
	},
	/* ARRAYTYPE */
	// child is subrange with upper bound
	{
		DW_TAG_array_type, DW_CHILDREN_yes,
		DW_AT_name,	DW_FORM_string,
		DW_AT_type,	DW_FORM_ref_addr,
		DW_AT_byte_size, DW_FORM_udata,
		0, 0
	},

	/* CHANTYPE */
	{
		DW_TAG_typedef, DW_CHILDREN_no,
		DW_AT_name,	DW_FORM_string,
		DW_AT_type,	DW_FORM_ref_addr,
		0, 0
	},

	/* FUNCTYPE */
	{
		DW_TAG_subroutine_type, DW_CHILDREN_yes,
		DW_AT_name,	DW_FORM_string,
//		DW_AT_type,	DW_FORM_ref_addr,
		0, 0
	},

	/* IFACETYPE */
	{
		DW_TAG_typedef, DW_CHILDREN_yes,
		DW_AT_name,	 DW_FORM_string,
		DW_AT_type,	DW_FORM_ref_addr,
		0, 0
	},

	/* MAPTYPE */
	{
		DW_TAG_typedef, DW_CHILDREN_no,
		DW_AT_name,	DW_FORM_string,
		DW_AT_type,	DW_FORM_ref_addr,
		0, 0
	},

	/* PTRTYPE */
	{
		DW_TAG_pointer_type, DW_CHILDREN_no,
		DW_AT_name,	DW_FORM_string,
		DW_AT_type,	DW_FORM_ref_addr,
		0, 0
	},
	/* BARE_PTRTYPE */
	{
		DW_TAG_pointer_type, DW_CHILDREN_no,
		DW_AT_name,	DW_FORM_string,
		0, 0
	},

	/* SLICETYPE */
	{
		DW_TAG_structure_type, DW_CHILDREN_yes,
		DW_AT_name,	DW_FORM_string,
		DW_AT_byte_size, DW_FORM_udata,
		0, 0
	},

	/* STRINGTYPE */
	{
		DW_TAG_structure_type, DW_CHILDREN_yes,
		DW_AT_name,	DW_FORM_string,
		DW_AT_byte_size, DW_FORM_udata,
		0, 0
	},

	/* STRUCTTYPE */
	{
		DW_TAG_structure_type, DW_CHILDREN_yes,
		DW_AT_name,	DW_FORM_string,
		DW_AT_byte_size, DW_FORM_udata,
		0, 0
	},

	/* TYPEDECL */
	{
		DW_TAG_typedef, DW_CHILDREN_no,
		DW_AT_name,	DW_FORM_string,
		DW_AT_type,	DW_FORM_ref_addr,
		0, 0
	},
};

static void
writeabbrev(void)
{
	int i, n;

	abbrevo = cpos();
	for (i = 1; i < DW_NABRV; i++) {
		// See section 7.5.3
		uleb128put(i);
		uleb128put(abbrevs[i].tag);
		cput(abbrevs[i].children);
		// 0 is not a valid attr or form, and DWAbbrev.attr is
		// 0-terminated, so we can treat it as a string
		n = strlen((char*)abbrevs[i].attr) / 2;
		strnput((char*)abbrevs[i].attr,
			(n+1) * sizeof(DWAttrForm));
	}
	cput(0);
	abbrevsize = cpos() - abbrevo;
}

/*
 * Debugging Information Entries and their attributes.
 */

enum
{
	HASHSIZE = 107
};

static uint32
hashstr(char* s)
{
	uint32 h;

	h = 0;
	while (*s)
		h = h+h+h + *s++;
	return h % HASHSIZE;
}

// For DW_CLS_string and _block, value should contain the length, and
// data the data, for _reference, value is 0 and data is a DWDie* to
// the referenced instance, for all others, value is the whole thing
// and data is null.

typedef struct DWAttr DWAttr;
struct DWAttr {
	DWAttr *link;
	uint8 atr;  // DW_AT_
	uint8 cls;  // DW_CLS_
	vlong value;
	char *data;
};

typedef struct DWDie DWDie;
struct DWDie {
	int abbrev;
	DWDie *link;
	DWDie *child;
	DWAttr *attr;
	// offset into .debug_info section, i.e relative to
	// infoo. only valid after call to putdie()
	vlong offs;
	DWDie **hash;  // optional index of children by name, enabled by mkindex()
	DWDie *hlink;  // bucket chain in parent's index
};

/*
 * Root DIEs for compilation units, types and global variables.
 */

static DWDie dwroot;
static DWDie dwtypes;
static DWDie dwglobals;

static DWAttr*
newattr(DWDie *die, uint8 attr, int cls, vlong value, char *data)
{
	DWAttr *a;

	a = mal(sizeof *a);
	a->link = die->attr;
	die->attr = a;
	a->atr = attr;
	a->cls = cls;
	a->value = value;
	a->data = data;
	return a;
}

// Each DIE (except the root ones) has at least 1 attribute: its
// name. getattr moves the desired one to the front so
// frequently searched ones are found faster.
static DWAttr*
getattr(DWDie *die, uint8 attr)
{
	DWAttr *a, *b;

	if (die->attr->atr == attr)
		return die->attr;

	a = die->attr;
	b = a->link;
	while (b != nil) {
		if (b->atr == attr) {
			a->link = b->link;
			b->link = die->attr;
			die->attr = b;
			return b;
		}
		a = b;
		b = b->link;
	}
	return nil;
}

// Every DIE has at least a DW_AT_name attribute (but it will only be
// written out if it is listed in the abbrev).	If its parent is
// keeping an index, the new DIE will be inserted there.
static DWDie*
newdie(DWDie *parent, int abbrev, char *name)
{
	DWDie *die;
	int h;

	die = mal(sizeof *die);
	die->abbrev = abbrev;
	die->link = parent->child;
	parent->child = die;

	newattr(die, DW_AT_name, DW_CLS_STRING, strlen(name), name);

	if (parent->hash) {
		h = hashstr(name);
		die->hlink = parent->hash[h];
		parent->hash[h] = die;
	}

	return die;
}

static void
mkindex(DWDie *die)
{
	die->hash = mal(HASHSIZE * sizeof(DWDie*));
}

static DWDie*
walktypedef(DWDie *die)
{
	DWAttr *attr;

	// Resolve typedef if present.
	if (die->abbrev == DW_ABRV_TYPEDECL) {
		for (attr = die->attr; attr; attr = attr->link) {
			if (attr->atr == DW_AT_type && attr->cls == DW_CLS_REFERENCE && attr->data != nil) {
				return (DWDie*)attr->data;
			}
		}
	}
	return die;
}

// Find child by AT_name using hashtable if available or linear scan
// if not.
static DWDie*
find(DWDie *die, char* name)
{
	DWDie *a, *b, *die2;
	int h;

top:
	if (die->hash == nil) {
		for (a = die->child; a != nil; a = a->link)
			if (strcmp(name, getattr(a, DW_AT_name)->data) == 0)
				return a;
		goto notfound;
	}

	h = hashstr(name);
	a = die->hash[h];

	if (a == nil)
		goto notfound;


	if (strcmp(name, getattr(a, DW_AT_name)->data) == 0)
		return a;

	// Move found ones to head of the list.
	b = a->hlink;
	while (b != nil) {
		if (strcmp(name, getattr(b, DW_AT_name)->data) == 0) {
			a->hlink = b->hlink;
			b->hlink = die->hash[h];
			die->hash[h] = b;
			return b;
		}
		a = b;
		b = b->hlink;
	}

notfound:
	die2 = walktypedef(die);
	if(die2 != die) {
		die = die2;
		goto top;
	}

	return nil;
}

static DWDie*
find_or_diag(DWDie *die, char* name)
{
	DWDie *r;
	r = find(die, name);
	if (r == nil) {
		diag("dwarf find: %s %p has no %s", getattr(die, DW_AT_name)->data, die, name);
		errorexit();
	}
	return r;
}

static void
adddwarfrel(Sym* sec, Sym* sym, vlong offsetbase, int siz, vlong addend)
{
	Reloc *r;

	r = addrel(sec);
	r->sym = sym;
	r->xsym = sym;
	r->off = cpos() - offsetbase;
	r->siz = siz;
	r->type = D_ADDR;
	r->add = addend;
	r->xadd = addend;
	if(iself && thechar == '6')
		addend = 0;
	switch(siz) {
	case 4:
		LPUT(addend);
		break;
	case 8:
		VPUT(addend);
		break;
	default:
		diag("bad size in adddwarfrel");
		break;
	}
}

static DWAttr*
newrefattr(DWDie *die, uint8 attr, DWDie* ref)
{
	if (ref == nil)
		return nil;
	return newattr(die, attr, DW_CLS_REFERENCE, 0, (char*)ref);
}

static int fwdcount;

static void
putattr(int abbrev, int form, int cls, vlong value, char *data)
{
<<<<<<< HEAD
	Reloc *r;
=======
	vlong off;
>>>>>>> efcc50df

	switch(form) {
	case DW_FORM_addr:	// address
		if(linkmode == LinkExternal) {
			value -= ((Sym*)data)->value;
			adddwarfrel(infosec, (Sym*)data, infoo, PtrSize, value);
			break;
		}
		addrput(value);
		break;

	case DW_FORM_block1:	// block
		if(cls == DW_CLS_ADDRESS) {
			cput(1+PtrSize);
			cput(DW_OP_addr);
			if(linkmode == LinkExternal) {
<<<<<<< HEAD
				r = addrel(dsym);
				r->sym = (Sym*)data;
				r->xsym = r->sym;
				r->off = cpos() - infoo;
				r->siz = PtrSize;
				r->type = D_ADDR;
				r->add = value - r->sym->value;
				r->xadd = r->add;
				value = r->add;
=======
				value -= ((Sym*)data)->value;
				adddwarfrel(infosec, (Sym*)data, infoo, PtrSize, value);
				break;
>>>>>>> efcc50df
			}
			addrput(value);
			break;
		}
		value &= 0xff;
		cput(value);
		while(value--)
			cput(*data++);
		break;

	case DW_FORM_block2:	// block
		value &= 0xffff;
		WPUT(value);
		while(value--)
			cput(*data++);
		break;

	case DW_FORM_block4:	// block
		value &= 0xffffffff;
		LPUT(value);
		while(value--)
			cput(*data++);
		break;

	case DW_FORM_block:	// block
		uleb128put(value);
		while(value--)
			cput(*data++);
		break;

	case DW_FORM_data1:	// constant
		cput(value);
		break;

	case DW_FORM_data2:	// constant
		WPUT(value);
		break;

	case DW_FORM_data4:	// constant, {line,loclist,mac,rangelist}ptr
		if(linkmode == LinkExternal && cls == DW_CLS_PTR) {
			adddwarfrel(infosec, linesym, infoo, 4, value);
			break;
		}
		LPUT(value);
		break;

	case DW_FORM_data8:	// constant, {line,loclist,mac,rangelist}ptr
		VPUT(value);
		break;

	case DW_FORM_sdata:	// constant
		sleb128put(value);
		break;

	case DW_FORM_udata:	// constant
		uleb128put(value);
		break;

	case DW_FORM_string:	// string
		strnput(data, value+1);
		break;

	case DW_FORM_flag:	// flag
		cput(value?1:0);
		break;

	case DW_FORM_ref_addr:	// reference to a DIE in the .info section
		// In DWARF 2 (which is what we claim to generate),
		// the ref_addr is the same size as a normal address.
		// In DWARF 3 it is always 32 bits, unless emitting a large
		// (> 4 GB of debug info aka "64-bit") unit, which we don't implement.
		if (data == nil) {
			diag("dwarf: null reference in %d", abbrev);
			if(PtrSize == 8)
				VPUT(0); // invalid dwarf, gdb will complain.
			else
				LPUT(0); // invalid dwarf, gdb will complain.
		} else {
			off = ((DWDie*)data)->offs;
			if (off == 0)
				fwdcount++;
<<<<<<< HEAD
			if(PtrSize == 8)
				VPUT(((DWDie*)data)->offs);
			else
				LPUT(((DWDie*)data)->offs);
=======
			if(linkmode == LinkExternal) {
				adddwarfrel(infosec, infosym, infoo, PtrSize, off);
				break;
			}
			addrput(off);
>>>>>>> efcc50df
		}
		break;

	case DW_FORM_ref1:	// reference within the compilation unit
	case DW_FORM_ref2:	// reference
	case DW_FORM_ref4:	// reference
	case DW_FORM_ref8:	// reference
	case DW_FORM_ref_udata:	// reference

	case DW_FORM_strp:	// string
	case DW_FORM_indirect:	// (see Section 7.5.3)
	default:
		diag("dwarf: unsupported attribute form %d / class %d", form, cls);
		errorexit();
	}
}

// Note that we can (and do) add arbitrary attributes to a DIE, but
// only the ones actually listed in the Abbrev will be written out.
static void
putattrs(int abbrev, DWAttr* attr)
{
	DWAttr *attrs[DW_AT_recursive + 1];
	DWAttrForm* af;

	memset(attrs, 0, sizeof attrs);
	for( ; attr; attr = attr->link)
		if (attr->atr < nelem(attrs))
			attrs[attr->atr] = attr;

	for(af = abbrevs[abbrev].attr; af->attr; af++)
		if (attrs[af->attr])
			putattr(abbrev, af->form,
				attrs[af->attr]->cls,
				attrs[af->attr]->value,
				attrs[af->attr]->data);
		else
			putattr(abbrev, af->form, 0, 0, nil);
}

static void putdie(DWDie* die);

static void
putdies(DWDie* die)
{
	for(; die; die = die->link)
		putdie(die);
}

static void
putdie(DWDie* die)
{
	die->offs = cpos() - infoo;
	uleb128put(die->abbrev);
	putattrs(die->abbrev, die->attr);
	if (abbrevs[die->abbrev].children) {
		putdies(die->child);
		cput(0);
	}
}

static void
reverselist(DWDie** list)
{
	DWDie *curr, *prev;

	curr = *list;
	prev = nil;
	while(curr != nil) {
		DWDie* next = curr->link;
		curr->link = prev;
		prev = curr;
		curr = next;
	}
	*list = prev;
}

static void
reversetree(DWDie** list)
{
	 DWDie *die;

	 reverselist(list);
	 for (die = *list; die != nil; die = die->link)
		 if (abbrevs[die->abbrev].children)
			 reversetree(&die->child);
}

static void
newmemberoffsetattr(DWDie *die, int32 offs)
{
	char block[10];
	int i;

	i = 0;
	if (offs != 0) {
		block[i++] = DW_OP_consts;
		i += sleb128enc(offs, block+i);
		block[i++] = DW_OP_plus;
	}
	newattr(die, DW_AT_data_member_location, DW_CLS_BLOCK, i, mal(i));
	memmove(die->attr->data, block, i);
}

// GDB doesn't like DW_FORM_addr for DW_AT_location, so emit a
// location expression that evals to a const.
static void
newabslocexprattr(DWDie *die, vlong addr, Sym *sym)
{
	newattr(die, DW_AT_location, DW_CLS_ADDRESS, addr, (char*)sym);
}


// Fake attributes for slices, maps and channel
enum {
	DW_AT_internal_elem_type = 250,	 // channels and slices
	DW_AT_internal_key_type = 251,	 // maps
	DW_AT_internal_val_type = 252,	 // maps
	DW_AT_internal_location = 253,	 // params and locals
};

static DWDie* defptrto(DWDie *dwtype);	// below

// Lookup predefined types
static Sym*
lookup_or_diag(char *n)
{
	Sym *s;

	s = rlookup(n, 0);
	if (s == nil || s->size == 0) {
		diag("dwarf: missing type: %s", n);
		errorexit();
	}
	return s;
}

static void
dotypedef(DWDie *parent, char *name, DWDie *def)
{
	DWDie *die;

	// Only emit typedefs for real names.
	if(strncmp(name, "map[", 4) == 0)
		return;
	if(strncmp(name, "struct {", 8) == 0)
		return;
	if(strncmp(name, "chan ", 5) == 0)
		return;
	if(*name == '[' || *name == '*')
		return;
	if(def == nil)
		diag("dwarf: bad def in dotypedef");

	// The typedef entry must be created after the def,
	// so that future lookups will find the typedef instead
	// of the real definition. This hooks the typedef into any
	// circular definition loops, so that gdb can understand them.
	die = newdie(parent, DW_ABRV_TYPEDECL, name);
	newrefattr(die, DW_AT_type, def);
}

// Define gotype, for composite ones recurse into constituents.
static DWDie*
defgotype(Sym *gotype)
{
	DWDie *die, *fld;
	Sym *s;
	char *name, *f;
	uint8 kind;
	vlong bytesize;
	int i, nfields;

	if (gotype == nil)
		return find_or_diag(&dwtypes, "<unspecified>");

	if (strncmp("type.", gotype->name, 5) != 0) {
		diag("dwarf: type name doesn't start with \".type\": %s", gotype->name);
		return find_or_diag(&dwtypes, "<unspecified>");
	}
	name = gotype->name + 5;  // could also decode from Type.string

	die = find(&dwtypes, name);
	if (die != nil)
		return die;

	if (0 && debug['v'] > 2)
		print("new type: %Y\n", gotype);

	kind = decodetype_kind(gotype);
	bytesize = decodetype_size(gotype);

	switch (kind) {
	case KindBool:
		die = newdie(&dwtypes, DW_ABRV_BASETYPE, name);
		newattr(die, DW_AT_encoding,  DW_CLS_CONSTANT, DW_ATE_boolean, 0);
		newattr(die, DW_AT_byte_size, DW_CLS_CONSTANT, bytesize, 0);
		break;

	case KindInt:
	case KindInt8:
	case KindInt16:
	case KindInt32:
	case KindInt64:
		die = newdie(&dwtypes, DW_ABRV_BASETYPE, name);
		newattr(die, DW_AT_encoding,  DW_CLS_CONSTANT, DW_ATE_signed, 0);
		newattr(die, DW_AT_byte_size, DW_CLS_CONSTANT, bytesize, 0);
		break;

	case KindUint:
	case KindUint8:
	case KindUint16:
	case KindUint32:
	case KindUint64:
	case KindUintptr:
		die = newdie(&dwtypes, DW_ABRV_BASETYPE, name);
		newattr(die, DW_AT_encoding,  DW_CLS_CONSTANT, DW_ATE_unsigned, 0);
		newattr(die, DW_AT_byte_size, DW_CLS_CONSTANT, bytesize, 0);
		break;

	case KindFloat32:
	case KindFloat64:
		die = newdie(&dwtypes, DW_ABRV_BASETYPE, name);
		newattr(die, DW_AT_encoding,  DW_CLS_CONSTANT, DW_ATE_float, 0);
		newattr(die, DW_AT_byte_size, DW_CLS_CONSTANT, bytesize, 0);
		break;

	case KindComplex64:
	case KindComplex128:
		die = newdie(&dwtypes, DW_ABRV_BASETYPE, name);
		newattr(die, DW_AT_encoding,  DW_CLS_CONSTANT, DW_ATE_complex_float, 0);
		newattr(die, DW_AT_byte_size, DW_CLS_CONSTANT, bytesize, 0);
		break;

	case KindArray:
		die = newdie(&dwtypes, DW_ABRV_ARRAYTYPE, name);
		dotypedef(&dwtypes, name, die);
		newattr(die, DW_AT_byte_size, DW_CLS_CONSTANT, bytesize, 0);
		s = decodetype_arrayelem(gotype);
		newrefattr(die, DW_AT_type, defgotype(s));
		fld = newdie(die, DW_ABRV_ARRAYRANGE, "range");
		newattr(fld, DW_AT_upper_bound, DW_CLS_CONSTANT, decodetype_arraylen(gotype), 0);
		newrefattr(fld, DW_AT_type, find_or_diag(&dwtypes, "uintptr"));
		break;

	case KindChan:
		die = newdie(&dwtypes, DW_ABRV_CHANTYPE, name);
		newattr(die, DW_AT_byte_size, DW_CLS_CONSTANT, bytesize, 0);
		s = decodetype_chanelem(gotype);
		newrefattr(die, DW_AT_internal_elem_type, defgotype(s));
		break;

	case KindFunc:
		die = newdie(&dwtypes, DW_ABRV_FUNCTYPE, name);
		dotypedef(&dwtypes, name, die);
		newrefattr(die, DW_AT_type, find_or_diag(&dwtypes, "void"));
		nfields = decodetype_funcincount(gotype);
		for (i = 0; i < nfields; i++) {
			s = decodetype_funcintype(gotype, i);
			fld = newdie(die, DW_ABRV_FUNCTYPEPARAM, s->name+5);
			newrefattr(fld, DW_AT_type, defgotype(s));
		}
		if (decodetype_funcdotdotdot(gotype))
			newdie(die, DW_ABRV_DOTDOTDOT, "...");
		nfields = decodetype_funcoutcount(gotype);
		for (i = 0; i < nfields; i++) {
			s = decodetype_funcouttype(gotype, i);
			fld = newdie(die, DW_ABRV_FUNCTYPEPARAM, s->name+5);
			newrefattr(fld, DW_AT_type, defptrto(defgotype(s)));
		}
		break;

	case KindInterface:
		die = newdie(&dwtypes, DW_ABRV_IFACETYPE, name);
		dotypedef(&dwtypes, name, die);
		newattr(die, DW_AT_byte_size, DW_CLS_CONSTANT, bytesize, 0);
		nfields = decodetype_ifacemethodcount(gotype);
		if (nfields == 0)
			s = lookup_or_diag("type.runtime.eface");
		else
			s = lookup_or_diag("type.runtime.iface");
		newrefattr(die, DW_AT_type, defgotype(s));
		break;

	case KindMap:
		die = newdie(&dwtypes, DW_ABRV_MAPTYPE, name);
		s = decodetype_mapkey(gotype);
		newrefattr(die, DW_AT_internal_key_type, defgotype(s));
		s = decodetype_mapvalue(gotype);
		newrefattr(die, DW_AT_internal_val_type, defgotype(s));
		break;

	case KindPtr:
		die = newdie(&dwtypes, DW_ABRV_PTRTYPE, name);
		dotypedef(&dwtypes, name, die);
		s = decodetype_ptrelem(gotype);
		newrefattr(die, DW_AT_type, defgotype(s));
		break;

	case KindSlice:
		die = newdie(&dwtypes, DW_ABRV_SLICETYPE, name);
		dotypedef(&dwtypes, name, die);
		newattr(die, DW_AT_byte_size, DW_CLS_CONSTANT, bytesize, 0);
		s = decodetype_arrayelem(gotype);
		newrefattr(die, DW_AT_internal_elem_type, defgotype(s));
		break;

	case KindString:
		die = newdie(&dwtypes, DW_ABRV_STRINGTYPE, name);
		newattr(die, DW_AT_byte_size, DW_CLS_CONSTANT, bytesize, 0);
		break;

	case KindStruct:
		die = newdie(&dwtypes, DW_ABRV_STRUCTTYPE, name);
		dotypedef(&dwtypes, name, die);
		newattr(die, DW_AT_byte_size, DW_CLS_CONSTANT, bytesize, 0);
		nfields = decodetype_structfieldcount(gotype);
		for (i = 0; i < nfields; i++) {
			f = decodetype_structfieldname(gotype, i);
			s = decodetype_structfieldtype(gotype, i);
			if (f == nil)
				f = s->name + 5;	 // skip "type."
			fld = newdie(die, DW_ABRV_STRUCTFIELD, f);
			newrefattr(fld, DW_AT_type, defgotype(s));
			newmemberoffsetattr(fld, decodetype_structfieldoffs(gotype, i));
		}
		break;

	case KindUnsafePointer:
		die = newdie(&dwtypes, DW_ABRV_BARE_PTRTYPE, name);
		break;

	default:
		diag("dwarf: definition of unknown kind %d: %s", kind, gotype->name);
		die = newdie(&dwtypes, DW_ABRV_TYPEDECL, name);
		newrefattr(die, DW_AT_type, find_or_diag(&dwtypes, "<unspecified>"));
	 }

	return die;
}

// Find or construct *T given T.
static DWDie*
defptrto(DWDie *dwtype)
{
	char ptrname[1024];
	DWDie *die;

	snprint(ptrname, sizeof ptrname, "*%s", getattr(dwtype, DW_AT_name)->data);
	die = find(&dwtypes, ptrname);
	if (die == nil) {
		die = newdie(&dwtypes, DW_ABRV_PTRTYPE,
			     strcpy(mal(strlen(ptrname)+1), ptrname));
		newrefattr(die, DW_AT_type, dwtype);
	}
	return die;
}

// Copies src's children into dst. Copies attributes by value.
// DWAttr.data is copied as pointer only.
static void
copychildren(DWDie *dst, DWDie *src)
{
	DWDie *c;
	DWAttr *a;

	for (src = src->child; src != nil; src = src->link) {
		c = newdie(dst, src->abbrev, getattr(src, DW_AT_name)->data);
		for (a = src->attr; a != nil; a = a->link)
			newattr(c, a->atr, a->cls, a->value, a->data);
		copychildren(c, src);
	}
	reverselist(&dst->child);
}

// Search children (assumed to have DW_TAG_member) for the one named
// field and set its DW_AT_type to dwtype
static void
substitutetype(DWDie *structdie, char *field, DWDie* dwtype)
{
	DWDie *child;
	DWAttr *a;

	child = find_or_diag(structdie, field);
	if (child == nil)
		return;

	a = getattr(child, DW_AT_type);
	if (a != nil)
		a->data = (char*) dwtype;
	else
		newrefattr(child, DW_AT_type, dwtype);
}

static void
synthesizestringtypes(DWDie* die)
{
	DWDie *prototype;

	prototype = walktypedef(defgotype(lookup_or_diag("type.runtime._string")));
	if (prototype == nil)
		return;

	for (; die != nil; die = die->link) {
		if (die->abbrev != DW_ABRV_STRINGTYPE)
			continue;
		copychildren(die, prototype);
	}
}

static void
synthesizeslicetypes(DWDie *die)
{
	DWDie *prototype, *elem;

	prototype = walktypedef(defgotype(lookup_or_diag("type.runtime.slice")));
	if (prototype == nil)
		return;

	for (; die != nil; die = die->link) {
		if (die->abbrev != DW_ABRV_SLICETYPE)
			continue;
		copychildren(die, prototype);
		elem = (DWDie*) getattr(die, DW_AT_internal_elem_type)->data;
		substitutetype(die, "array", defptrto(elem));
	}
}

static char*
mkinternaltypename(char *base, char *arg1, char *arg2)
{
	char buf[1024];
	char *n;

	if (arg2 == nil)
		snprint(buf, sizeof buf, "%s<%s>", base, arg1);
	else
		snprint(buf, sizeof buf, "%s<%s,%s>", base, arg1, arg2);
	n = mal(strlen(buf) + 1);
	memmove(n, buf, strlen(buf));
	return n;
}

// synthesizemaptypes is way too closely married to runtime/hashmap.c
enum {
	MaxKeySize = 128,
	MaxValSize = 128,
	BucketSize = 8,
};

static void
synthesizemaptypes(DWDie *die)
{

	DWDie *hash, *bucket, *dwh, *dwhk, *dwhv, *dwhb, *keytype, *valtype, *fld;
	int indirect_key, indirect_val;
	int keysize, valsize;
	DWAttr *a;

	hash		= walktypedef(defgotype(lookup_or_diag("type.runtime.hmap")));
	bucket		= walktypedef(defgotype(lookup_or_diag("type.runtime.bucket")));

	if (hash == nil)
		return;

	for (; die != nil; die = die->link) {
		if (die->abbrev != DW_ABRV_MAPTYPE)
			continue;

		keytype = walktypedef((DWDie*) getattr(die, DW_AT_internal_key_type)->data);
		valtype = walktypedef((DWDie*) getattr(die, DW_AT_internal_val_type)->data);

		// compute size info like hashmap.c does.
		a = getattr(keytype, DW_AT_byte_size);
		keysize = a ? a->value : PtrSize;  // We don't store size with Pointers
		a = getattr(valtype, DW_AT_byte_size);
		valsize = a ? a->value : PtrSize;
		indirect_key = 0;
		indirect_val = 0;
		if(keysize > MaxKeySize) {
			keysize = PtrSize;
			indirect_key = 1;
		}
		if(valsize > MaxValSize) {
			valsize = PtrSize;
			indirect_val = 1;
		}

		// Construct type to represent an array of BucketSize keys
		dwhk = newdie(&dwtypes, DW_ABRV_ARRAYTYPE,
			      mkinternaltypename("[]key",
						 getattr(keytype, DW_AT_name)->data, nil));
		newattr(dwhk, DW_AT_byte_size, DW_CLS_CONSTANT, BucketSize * keysize, 0);
		newrefattr(dwhk, DW_AT_type, indirect_key ? defptrto(keytype) : keytype);
		fld = newdie(dwhk, DW_ABRV_ARRAYRANGE, "size");
		newattr(fld, DW_AT_upper_bound, DW_CLS_CONSTANT, BucketSize, 0);
		newrefattr(fld, DW_AT_type, find_or_diag(&dwtypes, "uintptr"));
		
		// Construct type to represent an array of BucketSize values
		dwhv = newdie(&dwtypes, DW_ABRV_ARRAYTYPE, 
			      mkinternaltypename("[]val",
						 getattr(valtype, DW_AT_name)->data, nil));
		newattr(dwhv, DW_AT_byte_size, DW_CLS_CONSTANT, BucketSize * valsize, 0);
		newrefattr(dwhv, DW_AT_type, indirect_val ? defptrto(valtype) : valtype);
		fld = newdie(dwhv, DW_ABRV_ARRAYRANGE, "size");
		newattr(fld, DW_AT_upper_bound, DW_CLS_CONSTANT, BucketSize, 0);
		newrefattr(fld, DW_AT_type, find_or_diag(&dwtypes, "uintptr"));

		// Construct bucket<K,V>
		dwhb = newdie(&dwtypes, DW_ABRV_STRUCTTYPE,
			      mkinternaltypename("bucket",
						 getattr(keytype, DW_AT_name)->data,
						 getattr(valtype, DW_AT_name)->data));
		copychildren(dwhb, bucket);
		fld = newdie(dwhb, DW_ABRV_STRUCTFIELD, "keys");
		newrefattr(fld, DW_AT_type, dwhk);
		newmemberoffsetattr(fld, BucketSize + PtrSize);
		fld = newdie(dwhb, DW_ABRV_STRUCTFIELD, "values");
		newrefattr(fld, DW_AT_type, dwhv);
		newmemberoffsetattr(fld, BucketSize + PtrSize + BucketSize * keysize);
		newattr(dwhb, DW_AT_byte_size, DW_CLS_CONSTANT, BucketSize + PtrSize + BucketSize * keysize + BucketSize * valsize, 0);
		substitutetype(dwhb, "overflow", defptrto(dwhb));

		// Construct hash<K,V>
		dwh = newdie(&dwtypes, DW_ABRV_STRUCTTYPE,
			mkinternaltypename("hash",
				getattr(keytype, DW_AT_name)->data,
				getattr(valtype, DW_AT_name)->data));
		copychildren(dwh, hash);
		substitutetype(dwh, "buckets", defptrto(dwhb));
		substitutetype(dwh, "oldbuckets", defptrto(dwhb));
		newattr(dwh, DW_AT_byte_size, DW_CLS_CONSTANT,
			getattr(hash, DW_AT_byte_size)->value, nil);

		// make map type a pointer to hash<K,V>
		newrefattr(die, DW_AT_type, defptrto(dwh));
	}
}

static void
synthesizechantypes(DWDie *die)
{
	DWDie *sudog, *waitq, *hchan,
		*dws, *dww, *dwh, *elemtype;
	DWAttr *a;
	int elemsize, sudogsize;

	sudog = walktypedef(defgotype(lookup_or_diag("type.runtime.sudog")));
	waitq = walktypedef(defgotype(lookup_or_diag("type.runtime.waitq")));
	hchan = walktypedef(defgotype(lookup_or_diag("type.runtime.hchan")));
	if (sudog == nil || waitq == nil || hchan == nil)
		return;

	sudogsize = getattr(sudog, DW_AT_byte_size)->value;

	for (; die != nil; die = die->link) {
		if (die->abbrev != DW_ABRV_CHANTYPE)
			continue;
		elemtype = (DWDie*) getattr(die, DW_AT_internal_elem_type)->data;
		a = getattr(elemtype, DW_AT_byte_size);
		elemsize = a ? a->value : PtrSize;

		// sudog<T>
		dws = newdie(&dwtypes, DW_ABRV_STRUCTTYPE,
			mkinternaltypename("sudog",
				getattr(elemtype, DW_AT_name)->data, nil));
		copychildren(dws, sudog);
		substitutetype(dws, "elem", elemtype);
		newattr(dws, DW_AT_byte_size, DW_CLS_CONSTANT,
			sudogsize + (elemsize > 8 ? elemsize - 8 : 0), nil);

		// waitq<T>
		dww = newdie(&dwtypes, DW_ABRV_STRUCTTYPE,
			mkinternaltypename("waitq", getattr(elemtype, DW_AT_name)->data, nil));
		copychildren(dww, waitq);
		substitutetype(dww, "first", defptrto(dws));
		substitutetype(dww, "last",  defptrto(dws));
		newattr(dww, DW_AT_byte_size, DW_CLS_CONSTANT,
			getattr(waitq, DW_AT_byte_size)->value, nil);

		// hchan<T>
		dwh = newdie(&dwtypes, DW_ABRV_STRUCTTYPE,
			mkinternaltypename("hchan", getattr(elemtype, DW_AT_name)->data, nil));
		copychildren(dwh, hchan);
		substitutetype(dwh, "recvq", dww);
		substitutetype(dwh, "sendq", dww);
		newattr(dwh, DW_AT_byte_size, DW_CLS_CONSTANT,
			getattr(hchan, DW_AT_byte_size)->value, nil);

		newrefattr(die, DW_AT_type, defptrto(dwh));
	}
}

// For use with pass.c::genasmsym
static void
defdwsymb(Sym* sym, char *s, int t, vlong v, vlong size, int ver, Sym *gotype)
{
	DWDie *dv, *dt;

	USED(size);
	if (strncmp(s, "go.string.", 10) == 0)
		return;

	if (strncmp(s, "type.", 5) == 0 && strcmp(s, "type.*") != 0 && strncmp(s, "type..", 6) != 0) {
		defgotype(sym);
		return;
	}

	dv = nil;

	switch (t) {
	default:
		return;
	case 'd':
	case 'b':
	case 'D':
	case 'B':
		dv = newdie(&dwglobals, DW_ABRV_VARIABLE, s);
		newabslocexprattr(dv, v, sym);
		if (ver == 0)
			newattr(dv, DW_AT_external, DW_CLS_FLAG, 1, 0);
		// fallthrough
	case 'a':
	case 'p':
		dt = defgotype(gotype);
	}

	if (dv != nil)
		newrefattr(dv, DW_AT_type, dt);
}

// TODO(lvd) For now, just append them all to the first compilation
// unit (that should be main), in the future distribute them to the
// appropriate compilation units.
static void
movetomodule(DWDie *parent)
{
	DWDie *die;

	for (die = dwroot.child->child; die->link != nil; die = die->link) /* nix */;
	die->link = parent->child;
}

/*
 * Filename fragments for the line history stack.
 */

static char **ftab;
static int ftabsize;

void
dwarfaddfrag(int n, char *frag)
{
	int s;

	if (n >= ftabsize) {
		s = ftabsize;
		ftabsize = 1 + n + (n >> 2);
		ftab = erealloc(ftab, ftabsize * sizeof(ftab[0]));
		memset(ftab + s, 0, (ftabsize - s) * sizeof(ftab[0]));
	}

	if (*frag == '<')
		frag++;
	ftab[n] = frag;
}

// Returns a malloc'ed string, piecewise copied from the ftab.
static char *
decodez(char *s)
{
	int len, o;
	char *ss, *f;
	char *r, *rb, *re;

	len = 0;
	ss = s + 1;	// first is 0
	while((o = ((uint8)ss[0] << 8) | (uint8)ss[1]) != 0) {
		if (o < 0 || o >= ftabsize) {
			diag("dwarf: corrupt z entry");
			return 0;
		}
		f = ftab[o];
		if (f == nil) {
			diag("dwarf: corrupt z entry");
			return 0;
		}
		len += strlen(f) + 1;	// for the '/'
		ss += 2;
	}

	if (len == 0)
		return 0;

	r = malloc(len + 1);
	if(r == nil) {
		diag("out of memory");
		errorexit();
	}
	rb = r;
	re = rb + len + 1;

	s++;
	while((o = ((uint8)s[0] << 8) | (uint8)s[1]) != 0) {
		f = ftab[o];
		if (rb == r || rb[-1] == '/')
			rb = seprint(rb, re, "%s", f);
		else
			rb = seprint(rb, re, "/%s", f);
		s += 2;
	}
	return r;
}

/*
 * The line history itself
 */

static char **histfile;	   // [0] holds "<eof>", DW_LNS_set_file arguments must be > 0.
static int  histfilesize;
static int  histfilecap;

static void
clearhistfile(void)
{
	int i;

	// [0] holds "<eof>"
	for (i = 1; i < histfilesize; i++)
		free(histfile[i]);
	histfilesize = 0;
}

static int
addhistfile(char *zentry)
{
	char *fname;

	if (histfilesize == histfilecap) {
		histfilecap = 2 * histfilecap + 2;
		histfile = erealloc(histfile, histfilecap * sizeof(char*));
	}
	if (histfilesize == 0)
		histfile[histfilesize++] = "<eof>";

	fname = decodez(zentry);
//	print("addhistfile %d: %s\n", histfilesize, fname);
	if (fname == 0)
		return -1;

	// Don't fill with duplicates (check only top one).
	if (strcmp(fname, histfile[histfilesize-1]) == 0) {
		free(fname);
		return histfilesize - 1;
	}

	histfile[histfilesize++] = fname;
	return histfilesize - 1;
}

// if the histfile stack contains ..../runtime/runtime_defs.go
// use that to set gdbscript
static void
finddebugruntimepath(void)
{
	int i, l;
	char *c;

	for (i = 1; i < histfilesize; i++) {
		if ((c = strstr(histfile[i], "runtime/zruntime_defs")) != nil) {
			l = c - histfile[i];
			memmove(gdbscript, histfile[i], l);
			memmove(gdbscript + l, "runtime/runtime-gdb.py", strlen("runtime/runtime-gdb.py") + 1);
			break;
		}
	}
}

// Go's runtime C sources are sane, and Go sources nest only 1 level,
// so a handful would be plenty, if it weren't for the fact that line
// directives can push an unlimited number of them.
static struct {
	int file;
	vlong line;
} *includestack;
static int includestacksize;
static int includetop;
static vlong absline;

typedef struct Linehist Linehist;
struct Linehist {
	Linehist *link;
	vlong absline;
	vlong line;
	int file;
};

static Linehist *linehist;

static void
checknesting(void)
{
	if (includetop < 0) {
		diag("dwarf: corrupt z stack");
		errorexit();
	}
	if (includetop >= includestacksize) {
		includestacksize += 1;
		includestacksize <<= 2;
//		print("checknesting: growing to %d\n", includestacksize);
		includestack = erealloc(includestack, includestacksize * sizeof *includestack);	       
	}
}

/*
 * Return false if the a->link chain contains no history, otherwise
 * returns true and finds z and Z entries in the Auto list (of a
 * Prog), and resets the history stack
 */
static int
inithist(Auto *a)
{
	Linehist *lh;

	for (; a; a = a->link)
		if (a->type == D_FILE)
			break;
	if (a==nil)
		return 0;

	// We have a new history.  They are guaranteed to come completely
	// at the beginning of the compilation unit.
	if (a->aoffset != 1) {
		diag("dwarf: stray 'z' with offset %d", a->aoffset);
		return 0;
	}

	// Clear the history.
	clearhistfile();
	includetop = 0;
	checknesting();
	includestack[includetop].file = 0;
	includestack[includetop].line = -1;
	absline = 0;
	while (linehist != nil) {
		lh = linehist->link;
		free(linehist);
		linehist = lh;
	}

	// Construct the new one.
	for (; a; a = a->link) {
		if (a->type == D_FILE) {  // 'z'
			int f = addhistfile(a->asym->name);
			if (f < 0) {	// pop file
				includetop--;
				checknesting();
			} else {	// pushed a file (potentially same)
				includestack[includetop].line += a->aoffset - absline;
				includetop++;
				checknesting();
				includestack[includetop].file = f;
				includestack[includetop].line = 1;
			}
			absline = a->aoffset;
		} else if (a->type == D_FILE1) {  // 'Z'
			// We could just fixup the current
			// linehist->line, but there doesn't appear to
			// be a guarantee that every 'Z' is preceded
			// by its own 'z', so do the safe thing and
			// update the stack and push a new Linehist
			// entry
			includestack[includetop].line =	 a->aoffset;
		} else
			continue;
		if (linehist == 0 || linehist->absline != absline) {
			Linehist* lh = malloc(sizeof *lh);
			if(lh == nil) {
				diag("out of memory");
				errorexit();
			}
			lh->link = linehist;
			lh->absline = absline;
			linehist = lh;
		}
		linehist->file = includestack[includetop].file;
		linehist->line = includestack[includetop].line;
	}
	return 1;
}

static Linehist *
searchhist(vlong absline)
{
	Linehist *lh;

	for (lh = linehist; lh; lh = lh->link)
		if (lh->absline <= absline)
			break;
	return lh;
}

static int
guesslang(char *s)
{
	if(strlen(s) >= 3 && strcmp(s+strlen(s)-3, ".go") == 0)
		return DW_LANG_Go;

	return DW_LANG_C;
}

/*
 * Generate short opcodes when possible, long ones when neccesary.
 * See section 6.2.5
 */

enum {
	LINE_BASE = -1,
	LINE_RANGE = 4,
	OPCODE_BASE = 5
};

static void
putpclcdelta(vlong delta_pc, vlong delta_lc)
{
	if (LINE_BASE <= delta_lc && delta_lc < LINE_BASE+LINE_RANGE) {
		vlong opcode = OPCODE_BASE + (delta_lc - LINE_BASE) + (LINE_RANGE * delta_pc);
		if (OPCODE_BASE <= opcode && opcode < 256) {
			cput(opcode);
			return;
		}
	}

	if (delta_pc) {
		cput(DW_LNS_advance_pc);
		sleb128put(delta_pc);
	}

	cput(DW_LNS_advance_line);
	sleb128put(delta_lc);
	cput(DW_LNS_copy);
}

static void
newcfaoffsetattr(DWDie *die, int32 offs)
{
	char block[10];
	int i;

	i = 0;

	block[i++] = DW_OP_call_frame_cfa;
	if (offs != 0) {
		block[i++] = DW_OP_consts;
		i += sleb128enc(offs, block+i);
		block[i++] = DW_OP_plus;
	}
	newattr(die, DW_AT_location, DW_CLS_BLOCK, i, mal(i));
	memmove(die->attr->data, block, i);
}

static char*
mkvarname(char* name, int da)
{
	char buf[1024];
	char *n;

	snprint(buf, sizeof buf, "%s#%d", name, da);
	n = mal(strlen(buf) + 1);
	memmove(n, buf, strlen(buf));
	return n;
}

/*
 * Walk prog table, emit line program and build DIE tree.
 */

// flush previous compilation unit.
static void
flushunit(DWDie *dwinfo, vlong pc, Sym *pcsym, vlong unitstart, int32 header_length)
{
	vlong here;

	if (dwinfo != nil && pc != 0) {
		newattr(dwinfo, DW_AT_high_pc, DW_CLS_ADDRESS, pc+1, (char*)pcsym);
	}

	if (unitstart >= 0) {
		cput(0);  // start extended opcode
		uleb128put(1);
		cput(DW_LNE_end_sequence);

		here = cpos();
		cseek(unitstart);
		LPUT(here - unitstart - sizeof(int32));	 // unit_length
		WPUT(2);  // dwarf version
		LPUT(header_length); // header length starting here
		cseek(here);
	}
}

static void
writelines(void)
{
	Prog *q;
	Sym *s, *epcs;
	Auto *a;
	vlong unitstart, headerend, offs;
	vlong pc, epc, lc, llc, lline;
	int currfile;
	int i, lang, da, dt;
	Linehist *lh;
	DWDie *dwinfo, *dwfunc, *dwvar, **dws;
	DWDie *varhash[HASHSIZE];
	char *n, *nn;

	if(linesec == S)
		linesec = lookup(".dwarfline", 0);
	linesec->nr = 0;

	unitstart = -1;
	headerend = -1;
	pc = 0;
	epc = 0;
	epcs = S;
	lc = 1;
	llc = 1;
	currfile = -1;
	lineo = cpos();
	dwinfo = nil;

	for(cursym = textp; cursym != nil; cursym = cursym->next) {
		s = cursym;
		if(s->text == P)
			continue;

		// Look for history stack.  If we find one,
		// we're entering a new compilation unit

		if (inithist(s->autom)) {
			flushunit(dwinfo, epc, epcs, unitstart, headerend - unitstart - 10);
			unitstart = cpos();

			if(debug['v'] > 1) {
				print("dwarf writelines found %s\n", histfile[1]);
				Linehist* lh;
				for (lh = linehist; lh; lh = lh->link)
					print("\t%8lld: [%4lld]%s\n",
					      lh->absline, lh->line, histfile[lh->file]);
			}

			lang = guesslang(histfile[1]);
			finddebugruntimepath();

			dwinfo = newdie(&dwroot, DW_ABRV_COMPUNIT, estrdup(histfile[1]));
			newattr(dwinfo, DW_AT_language, DW_CLS_CONSTANT,lang, 0);
			newattr(dwinfo, DW_AT_stmt_list, DW_CLS_PTR, unitstart - lineo, 0);
			newattr(dwinfo, DW_AT_low_pc, DW_CLS_ADDRESS, s->text->pc, (char*)s);

			// Write .debug_line Line Number Program Header (sec 6.2.4)
			// Fields marked with (*) must be changed for 64-bit dwarf
			LPUT(0);   // unit_length (*), will be filled in by flushunit.
			WPUT(2);   // dwarf version (appendix F)
			LPUT(0);   // header_length (*), filled in by flushunit.
			// cpos == unitstart + 4 + 2 + 4
			cput(1);   // minimum_instruction_length
			cput(1);   // default_is_stmt
			cput(LINE_BASE);     // line_base
			cput(LINE_RANGE);    // line_range
			cput(OPCODE_BASE);   // opcode_base (we only use 1..4)
			cput(0);   // standard_opcode_lengths[1]
			cput(1);   // standard_opcode_lengths[2]
			cput(1);   // standard_opcode_lengths[3]
			cput(1);   // standard_opcode_lengths[4]
			cput(0);   // include_directories  (empty)

			for (i=1; i < histfilesize; i++) {
				strnput(histfile[i], strlen(histfile[i]) + 4);
				// 4 zeros: the string termination + 3 fields.
			}

			cput(0);   // terminate file_names.
			headerend = cpos();

			pc = s->text->pc;
			epc = pc;
			epcs = s;
			currfile = 1;
			lc = 1;
			llc = 1;

			cput(0);  // start extended opcode
			uleb128put(1 + PtrSize);
			cput(DW_LNE_set_address);

			if(linkmode == LinkExternal)
				adddwarfrel(linesec, s, lineo, PtrSize, 0);
			else
				addrput(pc);
		}
		if(s->text == nil)
			continue;

		if (unitstart < 0) {
			diag("dwarf: reachable code before seeing any history: %P", s->text);
			continue;
		}

		dwfunc = newdie(dwinfo, DW_ABRV_FUNCTION, s->name);
		newattr(dwfunc, DW_AT_low_pc, DW_CLS_ADDRESS, s->value, (char*)s);
		epc = s->value + s->size;
		newattr(dwfunc, DW_AT_high_pc, DW_CLS_ADDRESS, epc, (char*)s);
		if (s->version == 0)
			newattr(dwfunc, DW_AT_external, DW_CLS_FLAG, 1, 0);

		if(s->text->link == nil)
			continue;

		for(q = s->text; q != P; q = q->link) {
			lh = searchhist(q->line);
			if (lh == nil) {
				diag("dwarf: corrupt history or bad absolute line: %P", q);
				continue;
			}

			if (lh->file < 1) {  // 0 is the past-EOF entry.
				// diag("instruction with line number past EOF in %s: %P", histfile[1], q);
				continue;
			}

			lline = lh->line + q->line - lh->absline;
			if (debug['v'] > 1)
				print("%6llux %s[%lld] %P\n", (vlong)q->pc, histfile[lh->file], lline, q);

			if (q->line == lc)
				continue;
			if (currfile != lh->file) {
				currfile = lh->file;
				cput(DW_LNS_set_file);
				uleb128put(currfile);
			}
			putpclcdelta(q->pc - pc, lline - llc);
			pc  = q->pc;
			lc  = q->line;
			llc = lline;
		}

		da = 0;
		dwfunc->hash = varhash;	 // enable indexing of children by name
		memset(varhash, 0, sizeof varhash);
		for(a = s->autom; a; a = a->link) {
			switch (a->type) {
			case D_AUTO:
				dt = DW_ABRV_AUTO;
				offs = a->aoffset - PtrSize;
				break;
			case D_PARAM:
				dt = DW_ABRV_PARAM;
				offs = a->aoffset;
				break;
			default:
				continue;
			}
			if (strstr(a->asym->name, ".autotmp_"))
				continue;
			if (find(dwfunc, a->asym->name) != nil)
				n = mkvarname(a->asym->name, da);
			else
				n = a->asym->name;
			// Drop the package prefix from locals and arguments.
			nn = strrchr(n, '.');
			if (nn)
				n = nn + 1;

			dwvar = newdie(dwfunc, dt, n);
			newcfaoffsetattr(dwvar, offs);
			newrefattr(dwvar, DW_AT_type, defgotype(a->gotype));

			// push dwvar down dwfunc->child to preserve order
			newattr(dwvar, DW_AT_internal_location, DW_CLS_CONSTANT, offs, nil);
			dwfunc->child = dwvar->link;  // take dwvar out from the top of the list
			for (dws = &dwfunc->child; *dws != nil; dws = &(*dws)->link)
				if (offs > getattr(*dws, DW_AT_internal_location)->value)
					break;
			dwvar->link = *dws;
			*dws = dwvar;

			da++;
		}

		dwfunc->hash = nil;
	}

	flushunit(dwinfo, epc, epcs, unitstart, headerend - unitstart - 10);
	linesize = cpos() - lineo;
}

/*
 *  Emit .debug_frame
 */
enum
{
	CIERESERVE = 16,
	DATAALIGNMENTFACTOR = -4,	// TODO -PtrSize?
	FAKERETURNCOLUMN = 16		// TODO gdb6 doesnt like > 15?
};

static void
putpccfadelta(vlong deltapc, vlong cfa)
{
	if (deltapc < 0x40) {
		cput(DW_CFA_advance_loc + deltapc);
	} else if (deltapc < 0x100) {
		cput(DW_CFA_advance_loc1);
		cput(deltapc);
	} else if (deltapc < 0x10000) {
		cput(DW_CFA_advance_loc2);
		WPUT(deltapc);
	} else {
		cput(DW_CFA_advance_loc4);
		LPUT(deltapc);
	}

	cput(DW_CFA_def_cfa_offset_sf);
	sleb128put(cfa / DATAALIGNMENTFACTOR);
}

static void
writeframes(void)
{
	Prog *p, *q;
	Sym *s;
	vlong fdeo, fdesize, pad, cfa, pc;

	frameo = cpos();

	// Emit the CIE, Section 6.4.1
	LPUT(CIERESERVE);	// initial length, must be multiple of PtrSize
	LPUT(0xffffffff);	// cid.
	cput(3);		// dwarf version (appendix F)
	cput(0);		// augmentation ""
	uleb128put(1);		// code_alignment_factor
	sleb128put(DATAALIGNMENTFACTOR); // guess
	uleb128put(FAKERETURNCOLUMN);	// return_address_register

	cput(DW_CFA_def_cfa);
	uleb128put(DWARFREGSP);	// register SP (**ABI-dependent, defined in l.h)
	uleb128put(PtrSize);	// offset

	cput(DW_CFA_offset + FAKERETURNCOLUMN);	 // return address
	uleb128put(-PtrSize / DATAALIGNMENTFACTOR);  // at cfa - x*4

	// 4 is to exclude the length field.
	pad = CIERESERVE + frameo + 4 - cpos();
	if (pad < 0) {
		diag("dwarf: CIERESERVE too small by %lld bytes.", -pad);
		errorexit();
	}
	strnput("", pad);

	for(cursym = textp; cursym != nil; cursym = cursym->next) {
		s = cursym;
		if(s->text == nil)
			continue;

		fdeo = cpos();
		// Emit a FDE, Section 6.4.1, starting wit a placeholder.
		LPUT(0);	// length, must be multiple of PtrSize
		LPUT(0);	// Pointer to the CIE above, at offset 0
		addrput(0);	// initial location
		addrput(0);	// address range

		cfa = PtrSize;	// CFA starts at sp+PtrSize
		p = s->text;
		pc = p->pc;

		for(q = p; q->link != P; q = q->link) {
			if (q->spadj == 0)
				continue;
			cfa += q->spadj;
			putpccfadelta(q->link->pc - pc, cfa);
			pc = q->link->pc;
		}

		fdesize = cpos() - fdeo - 4;	// exclude the length field.
		pad = rnd(fdesize, PtrSize) - fdesize;
		strnput("", pad);
		fdesize += pad;

		// Emit the FDE header for real, Section 6.4.1.
		cseek(fdeo);
		LPUT(fdesize);
		LPUT(0);
		addrput(p->pc);
		addrput(s->size);
		cseek(fdeo + 4 + fdesize);
	}

	cflush();
	framesize = cpos() - frameo;
}

/*
 *  Walk DWarfDebugInfoEntries, and emit .debug_info
 */
enum
{
	COMPUNITHEADERSIZE = 4+2+4+1
};

static void
writeinfo(void)
{
	DWDie *compunit;
	vlong unitstart, here;

	fwdcount = 0;
<<<<<<< HEAD
	if (dsym == S)
		dsym = lookup(".dwarfinfo", 0);
	dsym->nr = 0;
=======
	if (infosec == S)
		infosec = lookup(".dwarfinfo", 0);
	infosec->nr = 0;

	if(arangessec == S)
		arangessec = lookup(".dwarfaranges", 0);
	arangessec->nr = 0;
>>>>>>> efcc50df

	for (compunit = dwroot.child; compunit; compunit = compunit->link) {
		unitstart = cpos();

		// Write .debug_info Compilation Unit Header (sec 7.5.1)
		// Fields marked with (*) must be changed for 64-bit dwarf
		// This must match COMPUNITHEADERSIZE above.
		LPUT(0);	// unit_length (*), will be filled in later.
		WPUT(2);	// dwarf version (appendix F)
<<<<<<< HEAD
		LPUT(0);	// debug_abbrev_offset (*)
=======

		// debug_abbrev_offset (*)
		if(linkmode == LinkExternal)
			adddwarfrel(infosec, abbrevsym, infoo, 4, 0);
		else
			LPUT(0);

>>>>>>> efcc50df
		cput(PtrSize);	// address_size

		putdie(compunit);

		here = cpos();
		cseek(unitstart);
		LPUT(here - unitstart - 4);	// exclude the length field.
		cseek(here);
	}
	cflush();
}

/*
 *  Emit .debug_pubnames/_types.  _info must have been written before,
 *  because we need die->offs and infoo/infosize;
 */
static int
ispubname(DWDie *die)
{
	DWAttr *a;

	switch(die->abbrev) {
	case DW_ABRV_FUNCTION:
	case DW_ABRV_VARIABLE:
		a = getattr(die, DW_AT_external);
		return a && a->value;
	}
	return 0;
}

static int
ispubtype(DWDie *die)
{
	return die->abbrev >= DW_ABRV_NULLTYPE;
}

static vlong
writepub(int (*ispub)(DWDie*))
{
	DWDie *compunit, *die;
	DWAttr *dwa;
	vlong unitstart, unitend, sectionstart, here;

	sectionstart = cpos();

	for (compunit = dwroot.child; compunit != nil; compunit = compunit->link) {
		unitstart = compunit->offs - COMPUNITHEADERSIZE;
		if (compunit->link != nil)
			unitend = compunit->link->offs - COMPUNITHEADERSIZE;
		else
			unitend = infoo + infosize;

		// Write .debug_pubnames/types	Header (sec 6.1.1)
		LPUT(0);			// unit_length (*), will be filled in later.
		WPUT(2);			// dwarf version (appendix F)
		LPUT(unitstart);		// debug_info_offset (of the Comp unit Header)
		LPUT(unitend - unitstart);	// debug_info_length

		for (die = compunit->child; die != nil; die = die->link) {
			if (!ispub(die)) continue;
			LPUT(die->offs - unitstart);
			dwa = getattr(die, DW_AT_name);
			strnput(dwa->data, dwa->value + 1);
		}
		LPUT(0);

		here = cpos();
		cseek(sectionstart);
		LPUT(here - sectionstart - 4);	// exclude the length field.
		cseek(here);

	}

	return sectionstart;
}

/*
 *  emit .debug_aranges.  _info must have been written before,
 *  because we need die->offs of dw_globals.
 */
static vlong
writearanges(void)
{
	DWDie *compunit;
	DWAttr *b, *e;
	int headersize;
	vlong sectionstart;
	vlong value;

	sectionstart = cpos();
	headersize = rnd(4+2+4+1+1, PtrSize);  // don't count unit_length field itself

	for (compunit = dwroot.child; compunit != nil; compunit = compunit->link) {
		b = getattr(compunit,  DW_AT_low_pc);
		if (b == nil)
			continue;
		e = getattr(compunit,  DW_AT_high_pc);
		if (e == nil)
			continue;

		// Write .debug_aranges	 Header + entry	 (sec 6.1.2)
		LPUT(headersize + 4*PtrSize - 4);	// unit_length (*)
		WPUT(2);	// dwarf version (appendix F)

		value = compunit->offs - COMPUNITHEADERSIZE;	// debug_info_offset
		if(linkmode == LinkExternal)
			adddwarfrel(arangessec, infosym, sectionstart, 4, value);
		else
			LPUT(value);

		cput(PtrSize);	// address_size
		cput(0);	// segment_size
		strnput("", headersize - (4+2+4+1+1));	// align to PtrSize

		if(linkmode == LinkExternal)
			adddwarfrel(arangessec, (Sym*)b->data, sectionstart, PtrSize, b->value-((Sym*)b->data)->value);
		else
			addrput(b->value);

		addrput(e->value - b->value);
		addrput(0);
		addrput(0);
	}
	cflush();
	return sectionstart;
}

static vlong
writegdbscript(void)
{
	vlong sectionstart;

	sectionstart = cpos();

	if (gdbscript[0]) {
		cput(1);  // magic 1 byte?
		strnput(gdbscript, strlen(gdbscript)+1);
		cflush();
	}
	return sectionstart;
}

static void
align(vlong size)
{
	if(HEADTYPE == Hwindows) // Only Windows PE need section align.
		strnput("", rnd(size, PEFILEALIGN) - size);
}

static vlong
<<<<<<< HEAD
writeinforeloc(void)
=======
writedwarfreloc(Sym* s)
>>>>>>> efcc50df
{
	int i;
	vlong start;
	Reloc *r;
	
	start = cpos();
<<<<<<< HEAD
	for(r = dsym->r; r < dsym->r+dsym->nr; r++) {
=======
	for(r = s->r; r < s->r+s->nr; r++) {
>>>>>>> efcc50df
		if(iself)
			i = elfreloc1(r, r->off);
		else if(HEADTYPE == Hdarwin)
			i = machoreloc1(r, r->off);
		else
			i = -1;
		if(i < 0)
			diag("unsupported obj reloc %d/%d to %s", r->type, r->siz, r->sym->name);
	}
	return start;
}

/*
 * This is the main entry point for generating dwarf.  After emitting
 * the mandatory debug_abbrev section, it calls writelines() to set up
 * the per-compilation unit part of the DIE tree, while simultaneously
 * emitting the debug_line section.  When the final tree contains
 * forward references, it will write the debug_info section in 2
 * passes.
 *
 */
void
dwarfemitdebugsections(void)
{
	vlong infoe;
	DWDie* die;

	if(debug['w'])  // disable dwarf
		return;

	if(linkmode == LinkExternal && !iself)
		return;

	// For diagnostic messages.
	newattr(&dwtypes, DW_AT_name, DW_CLS_STRING, strlen("dwtypes"), "dwtypes");

	mkindex(&dwroot);
	mkindex(&dwtypes);
	mkindex(&dwglobals);

	// Some types that must exist to define other ones.
	newdie(&dwtypes, DW_ABRV_NULLTYPE, "<unspecified>");
	newdie(&dwtypes, DW_ABRV_NULLTYPE, "void");
	newdie(&dwtypes, DW_ABRV_BARE_PTRTYPE, "unsafe.Pointer");
	die = newdie(&dwtypes, DW_ABRV_BASETYPE, "uintptr");  // needed for array size
	newattr(die, DW_AT_encoding,  DW_CLS_CONSTANT, DW_ATE_unsigned, 0);
	newattr(die, DW_AT_byte_size, DW_CLS_CONSTANT, PtrSize, 0);

	// Needed by the prettyprinter code for interface inspection.
	defgotype(lookup_or_diag("type.runtime.rtype"));
	defgotype(lookup_or_diag("type.runtime.interfaceType"));
	defgotype(lookup_or_diag("type.runtime.itab"));

	genasmsym(defdwsymb);

	writeabbrev();
	align(abbrevsize);
	writelines();
	align(linesize);
	writeframes();
	align(framesize);

	synthesizestringtypes(dwtypes.child);
	synthesizeslicetypes(dwtypes.child);
	synthesizemaptypes(dwtypes.child);
	synthesizechantypes(dwtypes.child);

	reversetree(&dwroot.child);
	reversetree(&dwtypes.child);
	reversetree(&dwglobals.child);

	movetomodule(&dwtypes);
	movetomodule(&dwglobals);

	infoo = cpos();
	writeinfo();
	infoe = cpos();
	pubnameso = infoe;
	pubtypeso = infoe;
	arangeso = infoe;
	gdbscripto = infoe;

	if (fwdcount > 0) {
		if (debug['v'])
			Bprint(&bso, "%5.2f dwarf pass 2.\n", cputime());
		cseek(infoo);
		writeinfo();
		if (fwdcount > 0) {
			diag("dwarf: unresolved references after first dwarf info pass");
			errorexit();
		}
		if (infoe != cpos()) {
			diag("dwarf: inconsistent second dwarf info pass");
			errorexit();
		}
	}
	infosize = infoe - infoo;
	align(infosize);

	pubnameso  = writepub(ispubname);
	pubnamessize  = cpos() - pubnameso;
	align(pubnamessize);

	pubtypeso  = writepub(ispubtype);
	pubtypessize  = cpos() - pubtypeso;
	align(pubtypessize);

	arangeso   = writearanges();
	arangessize   = cpos() - arangeso;
	align(arangessize);

	gdbscripto = writegdbscript();
	gdbscriptsize = cpos() - gdbscripto;
	align(gdbscriptsize);
<<<<<<< HEAD
	
	inforeloco = writeinforeloc();
	inforelocsize = cpos() - inforeloco;
	align(inforelocsize);
=======

	while(cpos()&7)
		cput(0);
	inforeloco = writedwarfreloc(infosec);
	inforelocsize = cpos() - inforeloco;
	align(inforelocsize);

	arangesreloco = writedwarfreloc(arangessec);
	arangesrelocsize = cpos() - arangesreloco;
	align(arangesrelocsize);

	linereloco = writedwarfreloc(linesec);
	linerelocsize = cpos() - linereloco;
	align(linerelocsize);
>>>>>>> efcc50df
}

/*
 *  Elf.
 */
enum
{
	ElfStrDebugAbbrev,
	ElfStrDebugAranges,
	ElfStrDebugFrame,
	ElfStrDebugInfo,
	ElfStrDebugLine,
	ElfStrDebugLoc,
	ElfStrDebugMacinfo,
	ElfStrDebugPubNames,
	ElfStrDebugPubTypes,
	ElfStrDebugRanges,
	ElfStrDebugStr,
	ElfStrGDBScripts,
	ElfStrRelDebugInfo,
	ElfStrRelDebugAranges,
	ElfStrRelDebugLine,
	NElfStrDbg
};

vlong elfstrdbg[NElfStrDbg];

void
dwarfaddshstrings(Sym *shstrtab)
{
	if(debug['w'])  // disable dwarf
		return;

	elfstrdbg[ElfStrDebugAbbrev]   = addstring(shstrtab, ".debug_abbrev");
	elfstrdbg[ElfStrDebugAranges]  = addstring(shstrtab, ".debug_aranges");
	elfstrdbg[ElfStrDebugFrame]    = addstring(shstrtab, ".debug_frame");
	elfstrdbg[ElfStrDebugInfo]     = addstring(shstrtab, ".debug_info");
	elfstrdbg[ElfStrDebugLine]     = addstring(shstrtab, ".debug_line");
	elfstrdbg[ElfStrDebugLoc]      = addstring(shstrtab, ".debug_loc");
	elfstrdbg[ElfStrDebugMacinfo]  = addstring(shstrtab, ".debug_macinfo");
	elfstrdbg[ElfStrDebugPubNames] = addstring(shstrtab, ".debug_pubnames");
	elfstrdbg[ElfStrDebugPubTypes] = addstring(shstrtab, ".debug_pubtypes");
	elfstrdbg[ElfStrDebugRanges]   = addstring(shstrtab, ".debug_ranges");
	elfstrdbg[ElfStrDebugStr]      = addstring(shstrtab, ".debug_str");
	elfstrdbg[ElfStrGDBScripts]    = addstring(shstrtab, ".debug_gdb_scripts");
	if(linkmode == LinkExternal) {
		if(thechar == '6') {
			elfstrdbg[ElfStrRelDebugInfo] = addstring(shstrtab, ".rela.debug_info");
			elfstrdbg[ElfStrRelDebugAranges] = addstring(shstrtab, ".rela.debug_aranges");
			elfstrdbg[ElfStrRelDebugLine] = addstring(shstrtab, ".rela.debug_line");
		} else {
			elfstrdbg[ElfStrRelDebugInfo] = addstring(shstrtab, ".rel.debug_info");
			elfstrdbg[ElfStrRelDebugAranges] = addstring(shstrtab, ".rel.debug_aranges");
			elfstrdbg[ElfStrRelDebugLine] = addstring(shstrtab, ".rel.debug_line");
		}

		infosym = lookup(".debug_info", 0);
		infosym->hide = 1;

		abbrevsym = lookup(".debug_abbrev", 0);
		abbrevsym->hide = 1;

		linesym = lookup(".debug_line", 0);
		linesym->hide = 1;
	}
}

// Add section symbols for DWARF debug info.  This is called before
// dwarfaddelfheaders.
void
dwarfaddelfsectionsyms()
{
	if(infosym != nil) {
		infosympos = cpos();
		putelfsectionsym(infosym, 0);
	}
	if(abbrevsym != nil) {
		abbrevsympos = cpos();
		putelfsectionsym(abbrevsym, 0);
	}
	if(linesym != nil) {
		linesympos = cpos();
		putelfsectionsym(linesym, 0);
	}
}

static void
dwarfaddelfrelocheader(int elfstr, ElfShdr *shdata, vlong off, vlong size)
{
	ElfShdr *sh;

	sh = newElfShdr(elfstrdbg[elfstr]);
	if(thechar == '6') {
		sh->type = SHT_RELA;
	} else {
		sh->type = SHT_REL;
	}
	sh->entsize = PtrSize*(2+(sh->type==SHT_RELA));
	sh->link = elfshname(".symtab")->shnum;
	sh->info = shdata->shnum;
	sh->off = off;
	sh->size = size;
	sh->addralign = PtrSize;
	
}

void
dwarfaddelfheaders(void)
{
	ElfShdr *sh, *shinfo, *sharanges, *shline;

	if(debug['w'])  // disable dwarf
		return;

	sh = newElfShdr(elfstrdbg[ElfStrDebugAbbrev]);
	sh->type = SHT_PROGBITS;
	sh->off = abbrevo;
	sh->size = abbrevsize;
	sh->addralign = 1;
	if(abbrevsympos > 0)
		putelfsymshndx(abbrevsympos, sh->shnum);

	sh = newElfShdr(elfstrdbg[ElfStrDebugLine]);
	sh->type = SHT_PROGBITS;
	sh->off = lineo;
	sh->size = linesize;
	sh->addralign = 1;
	if(linesympos > 0)
		putelfsymshndx(linesympos, sh->shnum);
	shline = sh;

	sh = newElfShdr(elfstrdbg[ElfStrDebugFrame]);
	sh->type = SHT_PROGBITS;
	sh->off = frameo;
	sh->size = framesize;
	sh->addralign = 1;

	sh = newElfShdr(elfstrdbg[ElfStrDebugInfo]);
	sh->type = SHT_PROGBITS;
	sh->off = infoo;
	sh->size = infosize;
	sh->addralign = 1;
	if(infosympos > 0)
		putelfsymshndx(infosympos, sh->shnum);
	shinfo = sh;

	if (pubnamessize > 0) {
		sh = newElfShdr(elfstrdbg[ElfStrDebugPubNames]);
		sh->type = SHT_PROGBITS;
		sh->off = pubnameso;
		sh->size = pubnamessize;
		sh->addralign = 1;
	}

	if (pubtypessize > 0) {
		sh = newElfShdr(elfstrdbg[ElfStrDebugPubTypes]);
		sh->type = SHT_PROGBITS;
		sh->off = pubtypeso;
		sh->size = pubtypessize;
		sh->addralign = 1;
	}

	sharanges = nil;
	if (arangessize) {
		sh = newElfShdr(elfstrdbg[ElfStrDebugAranges]);
		sh->type = SHT_PROGBITS;
		sh->off = arangeso;
		sh->size = arangessize;
		sh->addralign = 1;
		sharanges = sh;
	}

	if (gdbscriptsize) {
		sh = newElfShdr(elfstrdbg[ElfStrGDBScripts]);
		sh->type = SHT_PROGBITS;
		sh->off = gdbscripto;
		sh->size = gdbscriptsize;
		sh->addralign = 1;
	}

	if(inforelocsize)
		dwarfaddelfrelocheader(ElfStrRelDebugInfo, shinfo, inforeloco, inforelocsize);

	if(arangesrelocsize)
		dwarfaddelfrelocheader(ElfStrRelDebugAranges, sharanges, arangesreloco, arangesrelocsize);

	if(linerelocsize)
		dwarfaddelfrelocheader(ElfStrRelDebugLine, shline, linereloco, linerelocsize);
}

/*
 * Macho
 */
void
dwarfaddmachoheaders(void)
{
	MachoSect *msect;
	MachoSeg *ms;
	vlong fakestart;
	int nsect;

	if(debug['w'])  // disable dwarf
		return;

	// Zero vsize segments won't be loaded in memory, even so they
	// have to be page aligned in the file.
	fakestart = abbrevo & ~0xfff;

	nsect = 4;
	if (pubnamessize  > 0)
		nsect++;
	if (pubtypessize  > 0)
		nsect++;
	if (arangessize	  > 0)
		nsect++;
	if (gdbscriptsize > 0)
		nsect++;

	ms = newMachoSeg("__DWARF", nsect);
	ms->fileoffset = fakestart;
	ms->filesize = abbrevo-fakestart;

	msect = newMachoSect(ms, "__debug_abbrev", "__DWARF");
	msect->off = abbrevo;
	msect->size = abbrevsize;
	ms->filesize += msect->size;

	msect = newMachoSect(ms, "__debug_line", "__DWARF");
	msect->off = lineo;
	msect->size = linesize;
	ms->filesize += msect->size;

	msect = newMachoSect(ms, "__debug_frame", "__DWARF");
	msect->off = frameo;
	msect->size = framesize;
	ms->filesize += msect->size;

	msect = newMachoSect(ms, "__debug_info", "__DWARF");
	msect->off = infoo;
	msect->size = infosize;
	msect->reloc = inforeloco;
	msect->nreloc = inforelocsize / 8;
	ms->filesize += msect->size;

	if (pubnamessize > 0) {
		msect = newMachoSect(ms, "__debug_pubnames", "__DWARF");
		msect->off = pubnameso;
		msect->size = pubnamessize;
		ms->filesize += msect->size;
	}

	if (pubtypessize > 0) {
		msect = newMachoSect(ms, "__debug_pubtypes", "__DWARF");
		msect->off = pubtypeso;
		msect->size = pubtypessize;
		ms->filesize += msect->size;
	}

	if (arangessize > 0) {
		msect = newMachoSect(ms, "__debug_aranges", "__DWARF");
		msect->off = arangeso;
		msect->size = arangessize;
		ms->filesize += msect->size;
	}

	// TODO(lvd) fix gdb/python to load MachO (16 char section name limit)
	if (gdbscriptsize > 0) {
		msect = newMachoSect(ms, "__debug_gdb_scripts", "__DWARF");
		msect->off = gdbscripto;
		msect->size = gdbscriptsize;
		ms->filesize += msect->size;
	}
}

/*
 * Windows PE
 */
void
dwarfaddpeheaders(void)
{
	if(debug['w'])  // disable dwarf
		return;

	newPEDWARFSection(".debug_abbrev", abbrevsize);
	newPEDWARFSection(".debug_line", linesize);
	newPEDWARFSection(".debug_frame", framesize);
	newPEDWARFSection(".debug_info", infosize);
	newPEDWARFSection(".debug_pubnames", pubnamessize);
	newPEDWARFSection(".debug_pubtypes", pubtypessize);
	newPEDWARFSection(".debug_aranges", arangessize);
	newPEDWARFSection(".debug_gdb_scripts", gdbscriptsize);
}<|MERGE_RESOLUTION|>--- conflicted
+++ resolved
@@ -47,8 +47,6 @@
 static vlong arangessize;
 static vlong gdbscripto;
 static vlong gdbscriptsize;
-static vlong inforeloco;
-static vlong inforelocsize;
 
 static Sym *infosec;
 static vlong inforeloco;
@@ -63,8 +61,6 @@
 static vlong linerelocsize;
 
 static char  gdbscript[1024];
-
-static Sym *dsym;
 
 /*
  *  Basic I/O
@@ -632,11 +628,7 @@
 static void
 putattr(int abbrev, int form, int cls, vlong value, char *data)
 {
-<<<<<<< HEAD
-	Reloc *r;
-=======
 	vlong off;
->>>>>>> efcc50df
 
 	switch(form) {
 	case DW_FORM_addr:	// address
@@ -653,21 +645,9 @@
 			cput(1+PtrSize);
 			cput(DW_OP_addr);
 			if(linkmode == LinkExternal) {
-<<<<<<< HEAD
-				r = addrel(dsym);
-				r->sym = (Sym*)data;
-				r->xsym = r->sym;
-				r->off = cpos() - infoo;
-				r->siz = PtrSize;
-				r->type = D_ADDR;
-				r->add = value - r->sym->value;
-				r->xadd = r->add;
-				value = r->add;
-=======
 				value -= ((Sym*)data)->value;
 				adddwarfrel(infosec, (Sym*)data, infoo, PtrSize, value);
 				break;
->>>>>>> efcc50df
 			}
 			addrput(value);
 			break;
@@ -749,18 +729,11 @@
 			off = ((DWDie*)data)->offs;
 			if (off == 0)
 				fwdcount++;
-<<<<<<< HEAD
-			if(PtrSize == 8)
-				VPUT(((DWDie*)data)->offs);
-			else
-				LPUT(((DWDie*)data)->offs);
-=======
 			if(linkmode == LinkExternal) {
 				adddwarfrel(infosec, infosym, infoo, PtrSize, off);
 				break;
 			}
 			addrput(off);
->>>>>>> efcc50df
 		}
 		break;
 
@@ -2078,11 +2051,6 @@
 	vlong unitstart, here;
 
 	fwdcount = 0;
-<<<<<<< HEAD
-	if (dsym == S)
-		dsym = lookup(".dwarfinfo", 0);
-	dsym->nr = 0;
-=======
 	if (infosec == S)
 		infosec = lookup(".dwarfinfo", 0);
 	infosec->nr = 0;
@@ -2090,7 +2058,6 @@
 	if(arangessec == S)
 		arangessec = lookup(".dwarfaranges", 0);
 	arangessec->nr = 0;
->>>>>>> efcc50df
 
 	for (compunit = dwroot.child; compunit; compunit = compunit->link) {
 		unitstart = cpos();
@@ -2100,9 +2067,6 @@
 		// This must match COMPUNITHEADERSIZE above.
 		LPUT(0);	// unit_length (*), will be filled in later.
 		WPUT(2);	// dwarf version (appendix F)
-<<<<<<< HEAD
-		LPUT(0);	// debug_abbrev_offset (*)
-=======
 
 		// debug_abbrev_offset (*)
 		if(linkmode == LinkExternal)
@@ -2110,7 +2074,6 @@
 		else
 			LPUT(0);
 
->>>>>>> efcc50df
 		cput(PtrSize);	// address_size
 
 		putdie(compunit);
@@ -2261,22 +2224,14 @@
 }
 
 static vlong
-<<<<<<< HEAD
-writeinforeloc(void)
-=======
 writedwarfreloc(Sym* s)
->>>>>>> efcc50df
 {
 	int i;
 	vlong start;
 	Reloc *r;
 	
 	start = cpos();
-<<<<<<< HEAD
-	for(r = dsym->r; r < dsym->r+dsym->nr; r++) {
-=======
 	for(r = s->r; r < s->r+s->nr; r++) {
->>>>>>> efcc50df
 		if(iself)
 			i = elfreloc1(r, r->off);
 		else if(HEADTYPE == Hdarwin)
@@ -2391,12 +2346,6 @@
 	gdbscripto = writegdbscript();
 	gdbscriptsize = cpos() - gdbscripto;
 	align(gdbscriptsize);
-<<<<<<< HEAD
-	
-	inforeloco = writeinforeloc();
-	inforelocsize = cpos() - inforeloco;
-	align(inforelocsize);
-=======
 
 	while(cpos()&7)
 		cput(0);
@@ -2411,7 +2360,6 @@
 	linereloco = writedwarfreloc(linesec);
 	linerelocsize = cpos() - linereloco;
 	align(linerelocsize);
->>>>>>> efcc50df
 }
 
 /*
@@ -2652,8 +2600,6 @@
 	msect = newMachoSect(ms, "__debug_info", "__DWARF");
 	msect->off = infoo;
 	msect->size = infosize;
-	msect->reloc = inforeloco;
-	msect->nreloc = inforelocsize / 8;
 	ms->filesize += msect->size;
 
 	if (pubnamessize > 0) {
