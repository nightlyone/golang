// Copyright 2009 The Go Authors. All rights reserved.
// Use of this source code is governed by a BSD-style
// license that can be found in the LICENSE file.

/*
 * function literals aka closures
 */

#include <u.h>
#include <libc.h>
#include "go.h"

void
closurehdr(Node *ntype)
{
	Node *n, *name, *a;
	NodeList *l;

	n = nod(OCLOSURE, N, N);
	n->ntype = ntype;
	n->funcdepth = funcdepth;

	funchdr(n);

	// steal ntype's argument names and
	// leave a fresh copy in their place.
	// references to these variables need to
	// refer to the variables in the external
	// function declared below; see walkclosure.
	n->list = ntype->list;
	n->rlist = ntype->rlist;
	ntype->list = nil;
	ntype->rlist = nil;
	for(l=n->list; l; l=l->next) {
		name = l->n->left;
		if(name)
			name = newname(name->sym);
		a = nod(ODCLFIELD, name, l->n->right);
		a->isddd = l->n->isddd;
		if(name)
			name->isddd = a->isddd;
		ntype->list = list(ntype->list, a);
	}
	for(l=n->rlist; l; l=l->next) {
		name = l->n->left;
		if(name)
			name = newname(name->sym);
		ntype->rlist = list(ntype->rlist, nod(ODCLFIELD, name, l->n->right));
	}
}

Node*
closurebody(NodeList *body)
{
	Node *func, *v;
	NodeList *l;

	if(body == nil)
		body = list1(nod(OEMPTY, N, N));

	func = curfn;
	func->nbody = body;
	func->endlineno = lineno;
	funcbody(func);

	// closure-specific variables are hanging off the
	// ordinary ones in the symbol table; see oldname.
	// unhook them.
	// make the list of pointers for the closure call.
	for(l=func->cvars; l; l=l->next) {
		v = l->n;
		v->closure->closure = v->outer;
		v->heapaddr = nod(OADDR, oldname(v->sym), N);
	}

	return func;
}

static Node* makeclosure(Node *func);

void
typecheckclosure(Node *func, int top)
{
	Node *oldfn;
	NodeList *l;
	Node *v;

	oldfn = curfn;
	typecheck(&func->ntype, Etype);
	func->type = func->ntype->type;
	
	// Type check the body now, but only if we're inside a function.
	// At top level (in a variable initialization: curfn==nil) we're not
	// ready to type check code yet; we'll check it later, because the
	// underlying closure function we create is added to xtop.
	if(curfn && func->type != T) {
		curfn = func;
		typechecklist(func->nbody, Etop);
		curfn = oldfn;
	}

	// type check the & of closed variables outside the closure,
	// so that the outer frame also grabs them and knows they
	// escape.
	func->enter = nil;
	for(l=func->cvars; l; l=l->next) {
		v = l->n;
		if(v->type == T) {
			// if v->type is nil, it means v looked like it was
			// going to be used in the closure but wasn't.
			// this happens because when parsing a, b, c := f()
			// the a, b, c gets parsed as references to older
			// a, b, c before the parser figures out this is a
			// declaration.
			v->op = 0;
			continue;
		}
		// For a closure that is called in place, but not
		// inside a go statement, avoid moving variables to the heap.
		if ((top & (Ecall|Eproc)) == Ecall)
			v->heapaddr->etype = 1;
		typecheck(&v->heapaddr, Erv);
		func->enter = list(func->enter, v->heapaddr);
		v->heapaddr = N;
	}

	// Create top-level function 
	xtop = list(xtop, makeclosure(func));
}

static Node*
makeclosure(Node *func)
{
	Node *xtype, *v, *addr, *xfunc, *cv;
	NodeList *l, *body;
	static int closgen;
	char *p;
	vlong offset;

	/*
	 * wrap body in external function
	 * that begins by reading closure parameters.
	 */
	xtype = nod(OTFUNC, N, N);
	xtype->list = func->list;
	xtype->rlist = func->rlist;

	// create the function
	xfunc = nod(ODCLFUNC, N, N);
	snprint(namebuf, sizeof namebuf, "func·%.3d", ++closgen);
	xfunc->nname = newname(lookup(namebuf));
	xfunc->nname->sym->flags |= SymExported; // disable export
	xfunc->nname->ntype = xtype;
	xfunc->nname->defn = xfunc;
	declare(xfunc->nname, PFUNC);
	xfunc->nname->funcdepth = func->funcdepth;
	xfunc->funcdepth = func->funcdepth;
	xfunc->endlineno = func->endlineno;
	
	// declare variables holding addresses taken from closure
	// and initialize in entry prologue.
	body = nil;
	offset = widthptr;
	for(l=func->cvars; l; l=l->next) {
		v = l->n;
		if(v->op == 0)
			continue;
		addr = nod(ONAME, N, N);
		p = smprint("&%s", v->sym->name);
		addr->sym = lookup(p);
		free(p);
		addr->ntype = nod(OIND, typenod(v->type), N);
		addr->class = PAUTO;
		addr->addable = 1;
		addr->ullman = 1;
		addr->used = 1;
		addr->curfn = xfunc;
		xfunc->dcl = list(xfunc->dcl, addr);
		v->heapaddr = addr;
		cv = nod(OCLOSUREVAR, N, N);
		cv->type = ptrto(v->type);
		cv->xoffset = offset;
		body = list(body, nod(OAS, addr, cv));
		offset += widthptr;
	}
	typechecklist(body, Etop);
	walkstmtlist(body);
	xfunc->enter = body;

	xfunc->nbody = func->nbody;
	xfunc->dcl = concat(func->dcl, xfunc->dcl);
	if(xfunc->nbody == nil)
		fatal("empty body - won't generate any code");
	typecheck(&xfunc, Etop);

	xfunc->closure = func;
	func->closure = xfunc;
	
	func->nbody = nil;
	func->list = nil;
	func->rlist = nil;

	return xfunc;
}

Node*
walkclosure(Node *func, NodeList **init)
{
	Node *clos, *typ;
	NodeList *l;
	char buf[20];
	int narg;

	// If no closure vars, don't bother wrapping.
	if(func->cvars == nil)
		return func->closure->nname;

	// Create closure in the form of a composite literal.
	// supposing the closure captures an int i and a string s
	// and has one float64 argument and no results,
	// the generated code looks like:
	//
	//	clos = &struct{F uintptr; A0 *int; A1 *string}{func·001, &i, &s}
	//
	// The use of the struct provides type information to the garbage
	// collector so that it can walk the closure. We could use (in this case)
	// [3]unsafe.Pointer instead, but that would leave the gc in the dark.
	// The information appears in the binary in the form of type descriptors;
	// the struct is unnamed so that closures in multiple packages with the
	// same struct type can share the descriptor.

	narg = 0;
	typ = nod(OTSTRUCT, N, N);
	typ->list = list1(nod(ODCLFIELD, newname(lookup("F")), typenod(types[TUINTPTR])));
	for(l=func->cvars; l; l=l->next) {
		if(l->n->op == 0)
			continue;
		snprint(buf, sizeof buf, "A%d", narg++);
		typ->list = list(typ->list, nod(ODCLFIELD, newname(lookup(buf)), l->n->heapaddr->ntype));
	}

	clos = nod(OCOMPLIT, N, nod(OIND, typ, N));
	clos->esc = func->esc;
	clos->right->implicit = 1;
	clos->list = concat(list1(nod(OCFUNC, func->closure->nname, N)), func->enter);

	// Force type conversion from *struct to the func type.
	clos = nod(OCONVNOP, clos, N);
	clos->type = func->type;

	typecheck(&clos, Erv);
	// typecheck will insert a PTRLIT node under CONVNOP,
	// tag it with escape analysis result.
	clos->left->esc = func->esc;
	walkexpr(&clos, init);

	return clos;
}

static Node *makepartialcall(Node*, Type*, Node*);

void
typecheckpartialcall(Node *fn, Node *sym)
{
	switch(fn->op) {
	case ODOTINTER:
	case ODOTMETH:
		break;
	default:
		fatal("invalid typecheckpartialcall");
	}

	// Create top-level function.
	fn->nname = makepartialcall(fn, fn->type, sym);
	fn->right = sym;
	fn->op = OCALLPART;
	fn->type = fn->nname->type;
}

static Node*
makepartialcall(Node *fn, Type *t0, Node *meth)
<<<<<<< HEAD
{
	Node *ptr, *n, *call, *xtype, *xfunc, *cv;
	Type *rcvrtype, *basetype, *t;
	NodeList *body, *l, *callargs, *retargs;
	char *p;
	Sym *sym;
	int i;

	// TODO: names are not right
	rcvrtype = fn->left->type;
	if(exportname(meth->sym->name))
		p = smprint("%-hT.%s·fm", rcvrtype, meth->sym->name);
	else
		p = smprint("%-hT.(%-S)·fm", rcvrtype, meth->sym);
	basetype = rcvrtype;
	if(isptr[rcvrtype->etype])
		basetype = basetype->type;
	if(basetype->sym == S)
		fatal("missing base type for %T", rcvrtype);

	sym = pkglookup(p, basetype->sym->pkg);
	free(p);
	if(sym->flags & SymUniq)
		return sym->def;
	sym->flags |= SymUniq;

	xtype = nod(OTFUNC, N, N);
	i = 0;
	l = nil;
	callargs = nil;
	xfunc = nod(ODCLFUNC, N, N);
	for(t = getinargx(t0)->type; t; t = t->down) {
		snprint(namebuf, sizeof namebuf, "a%d", i++);
		n = newname(lookup(namebuf));
		n->class = PPARAM;
		xfunc->dcl = list(xfunc->dcl, n);
		callargs = list(callargs, n);
		l = list(l, nod(ODCLFIELD, n, typenod(t->type)));
=======
{
	Node *ptr, *n, *fld, *call, *xtype, *xfunc, *cv;
	Type *rcvrtype, *basetype, *t;
	NodeList *body, *l, *callargs, *retargs;
	char *p;
	Sym *sym;
	int i, ddd;

	// TODO: names are not right
	rcvrtype = fn->left->type;
	if(exportname(meth->sym->name))
		p = smprint("%-hT.%s·fm", rcvrtype, meth->sym->name);
	else
		p = smprint("%-hT.(%-S)·fm", rcvrtype, meth->sym);
	basetype = rcvrtype;
	if(isptr[rcvrtype->etype])
		basetype = basetype->type;
	if(basetype->sym == S)
		fatal("missing base type for %T", rcvrtype);

	sym = pkglookup(p, basetype->sym->pkg);
	free(p);
	if(sym->flags & SymUniq)
		return sym->def;
	sym->flags |= SymUniq;

	xtype = nod(OTFUNC, N, N);
	i = 0;
	l = nil;
	callargs = nil;
	ddd = 0;
	xfunc = nod(ODCLFUNC, N, N);
	for(t = getinargx(t0)->type; t; t = t->down) {
		snprint(namebuf, sizeof namebuf, "a%d", i++);
		n = newname(lookup(namebuf));
		n->class = PPARAM;
		xfunc->dcl = list(xfunc->dcl, n);
		callargs = list(callargs, n);
		fld = nod(ODCLFIELD, n, typenod(t->type));
		if(t->isddd) {
			fld->isddd = 1;
			ddd = 1;
		}
		l = list(l, fld);
	}
	xtype->list = l;
	i = 0;
	l = nil;
	retargs = nil;
	for(t = getoutargx(t0)->type; t; t = t->down) {
		snprint(namebuf, sizeof namebuf, "r%d", i++);
		n = newname(lookup(namebuf));
		n->class = PPARAMOUT;
		xfunc->dcl = list(xfunc->dcl, n);
		retargs = list(retargs, n);
		l = list(l, nod(ODCLFIELD, n, typenod(t->type)));
	}
	xtype->rlist = l;

	xfunc->dupok = 1;
	xfunc->nname = newname(sym);
	xfunc->nname->sym->flags |= SymExported; // disable export
	xfunc->nname->ntype = xtype;
	xfunc->nname->defn = xfunc;
	declare(xfunc->nname, PFUNC);

	// Declare and initialize variable holding receiver.
	body = nil;
	cv = nod(OCLOSUREVAR, N, N);
	cv->xoffset = widthptr;
	cv->type = rcvrtype;
	ptr = nod(ONAME, N, N);
	ptr->sym = lookup("rcvr");
	ptr->class = PAUTO;
	ptr->addable = 1;
	ptr->ullman = 1;
	ptr->used = 1;
	ptr->curfn = xfunc;
	xfunc->dcl = list(xfunc->dcl, ptr);
	if(isptr[rcvrtype->etype] || isinter(rcvrtype)) {
		ptr->ntype = typenod(rcvrtype);
		body = list(body, nod(OAS, ptr, cv));
	} else {
		ptr->ntype = typenod(ptrto(rcvrtype));
		body = list(body, nod(OAS, ptr, nod(OADDR, cv, N)));
	}

	call = nod(OCALL, nod(OXDOT, ptr, meth), N);
	call->list = callargs;
	call->isddd = ddd;
	if(t0->outtuple == 0) {
		body = list(body, call);
	} else {
		n = nod(OAS2, N, N);
		n->list = retargs;
		n->rlist = list1(call);
		body = list(body, n);
		n = nod(ORETURN, N, N);
		body = list(body, n);
	}

	xfunc->nbody = body;

	typecheck(&xfunc, Etop);
	sym->def = xfunc;
	xtop = list(xtop, xfunc);

	return xfunc;
}

Node*
walkpartialcall(Node *n, NodeList **init)
{
	Node *clos, *typ;

	// Create closure in the form of a composite literal.
	// For x.M with receiver (x) type T, the generated code looks like:
	//
	//	clos = &struct{F uintptr; R T}{M.T·f, x}
	//
	// Like walkclosure above.

	if(isinter(n->left->type)) {
		n->left = cheapexpr(n->left, init);
		checknotnil(n->left, init);
>>>>>>> efcc50df
	}
	xtype->list = l;
	i = 0;
	l = nil;
	retargs = nil;
	for(t = getoutargx(t0)->type; t; t = t->down) {
		snprint(namebuf, sizeof namebuf, "r%d", i++);
		n = newname(lookup(namebuf));
		n->class = PPARAMOUT;
		xfunc->dcl = list(xfunc->dcl, n);
		retargs = list(retargs, n);
		l = list(l, nod(ODCLFIELD, n, typenod(t->type)));
	}
	xtype->rlist = l;

<<<<<<< HEAD
	xfunc->dupok = 1;
	xfunc->nname = newname(sym);
	xfunc->nname->sym->flags |= SymExported; // disable export
	xfunc->nname->ntype = xtype;
	xfunc->nname->defn = xfunc;
	declare(xfunc->nname, PFUNC);
	
	// Declare and initialize variable holding receiver.
	body = nil;
	cv = nod(OCLOSUREVAR, N, N);
	cv->xoffset = widthptr;
	cv->type = rcvrtype;
	ptr = nod(ONAME, N, N);
	ptr->sym = lookup("rcvr");
	ptr->class = PAUTO;
	ptr->addable = 1;
	ptr->ullman = 1;
	ptr->used = 1;
	ptr->curfn = xfunc;
	xfunc->dcl = list(xfunc->dcl, ptr);
	if(isptr[rcvrtype->etype] || isinter(rcvrtype)) {
		ptr->ntype = typenod(rcvrtype);
		body = list(body, nod(OAS, ptr, cv));
	} else {
		ptr->ntype = typenod(ptrto(rcvrtype));
		body = list(body, nod(OAS, ptr, nod(OADDR, cv, N)));
	}

	call = nod(OCALL, nod(OXDOT, ptr, meth), N);
	call->list = callargs;
	if(t0->outtuple == 0) {
		body = list(body, call);
	} else {
		n = nod(OAS2, N, N);
		n->list = retargs;
		n->rlist = list1(call);
		body = list(body, n);
		n = nod(ORETURN, N, N);
		body = list(body, n);
	}

	xfunc->nbody = body;

	typecheck(&xfunc, Etop);
	sym->def = xfunc;
	xtop = list(xtop, xfunc);

	return xfunc;
}

Node*
walkpartialcall(Node *n, NodeList **init)
{
	Node *clos, *typ;

	// Create closure in the form of a composite literal.
	// For x.M with receiver (x) type T, the generated code looks like:
	//
	//	clos = &struct{F uintptr; R T}{M.T·f, x}
	//
	// Like walkclosure above.
	
	if(isinter(n->left->type)) {
		n->left = cheapexpr(n->left, init);
		checknotnil(n->left, init);
	}

=======
>>>>>>> efcc50df
	typ = nod(OTSTRUCT, N, N);
	typ->list = list1(nod(ODCLFIELD, newname(lookup("F")), typenod(types[TUINTPTR])));
	typ->list = list(typ->list, nod(ODCLFIELD, newname(lookup("R")), typenod(n->left->type)));

	clos = nod(OCOMPLIT, N, nod(OIND, typ, N));
	clos->esc = n->esc;
	clos->right->implicit = 1;
	clos->list = list1(nod(OCFUNC, n->nname->nname, N));
	clos->list = list(clos->list, n->left);

	// Force type conversion from *struct to the func type.
	clos = nod(OCONVNOP, clos, N);
	clos->type = n->type;

	typecheck(&clos, Erv);
	// typecheck will insert a PTRLIT node under CONVNOP,
	// tag it with escape analysis result.
	clos->left->esc = n->esc;
	walkexpr(&clos, init);

	return clos;
}<|MERGE_RESOLUTION|>--- conflicted
+++ resolved
@@ -279,46 +279,6 @@
 
 static Node*
 makepartialcall(Node *fn, Type *t0, Node *meth)
-<<<<<<< HEAD
-{
-	Node *ptr, *n, *call, *xtype, *xfunc, *cv;
-	Type *rcvrtype, *basetype, *t;
-	NodeList *body, *l, *callargs, *retargs;
-	char *p;
-	Sym *sym;
-	int i;
-
-	// TODO: names are not right
-	rcvrtype = fn->left->type;
-	if(exportname(meth->sym->name))
-		p = smprint("%-hT.%s·fm", rcvrtype, meth->sym->name);
-	else
-		p = smprint("%-hT.(%-S)·fm", rcvrtype, meth->sym);
-	basetype = rcvrtype;
-	if(isptr[rcvrtype->etype])
-		basetype = basetype->type;
-	if(basetype->sym == S)
-		fatal("missing base type for %T", rcvrtype);
-
-	sym = pkglookup(p, basetype->sym->pkg);
-	free(p);
-	if(sym->flags & SymUniq)
-		return sym->def;
-	sym->flags |= SymUniq;
-
-	xtype = nod(OTFUNC, N, N);
-	i = 0;
-	l = nil;
-	callargs = nil;
-	xfunc = nod(ODCLFUNC, N, N);
-	for(t = getinargx(t0)->type; t; t = t->down) {
-		snprint(namebuf, sizeof namebuf, "a%d", i++);
-		n = newname(lookup(namebuf));
-		n->class = PPARAM;
-		xfunc->dcl = list(xfunc->dcl, n);
-		callargs = list(callargs, n);
-		l = list(l, nod(ODCLFIELD, n, typenod(t->type)));
-=======
 {
 	Node *ptr, *n, *fld, *call, *xtype, *xfunc, *cv;
 	Type *rcvrtype, *basetype, *t;
@@ -444,92 +404,8 @@
 	if(isinter(n->left->type)) {
 		n->left = cheapexpr(n->left, init);
 		checknotnil(n->left, init);
->>>>>>> efcc50df
-	}
-	xtype->list = l;
-	i = 0;
-	l = nil;
-	retargs = nil;
-	for(t = getoutargx(t0)->type; t; t = t->down) {
-		snprint(namebuf, sizeof namebuf, "r%d", i++);
-		n = newname(lookup(namebuf));
-		n->class = PPARAMOUT;
-		xfunc->dcl = list(xfunc->dcl, n);
-		retargs = list(retargs, n);
-		l = list(l, nod(ODCLFIELD, n, typenod(t->type)));
-	}
-	xtype->rlist = l;
-
-<<<<<<< HEAD
-	xfunc->dupok = 1;
-	xfunc->nname = newname(sym);
-	xfunc->nname->sym->flags |= SymExported; // disable export
-	xfunc->nname->ntype = xtype;
-	xfunc->nname->defn = xfunc;
-	declare(xfunc->nname, PFUNC);
-	
-	// Declare and initialize variable holding receiver.
-	body = nil;
-	cv = nod(OCLOSUREVAR, N, N);
-	cv->xoffset = widthptr;
-	cv->type = rcvrtype;
-	ptr = nod(ONAME, N, N);
-	ptr->sym = lookup("rcvr");
-	ptr->class = PAUTO;
-	ptr->addable = 1;
-	ptr->ullman = 1;
-	ptr->used = 1;
-	ptr->curfn = xfunc;
-	xfunc->dcl = list(xfunc->dcl, ptr);
-	if(isptr[rcvrtype->etype] || isinter(rcvrtype)) {
-		ptr->ntype = typenod(rcvrtype);
-		body = list(body, nod(OAS, ptr, cv));
-	} else {
-		ptr->ntype = typenod(ptrto(rcvrtype));
-		body = list(body, nod(OAS, ptr, nod(OADDR, cv, N)));
-	}
-
-	call = nod(OCALL, nod(OXDOT, ptr, meth), N);
-	call->list = callargs;
-	if(t0->outtuple == 0) {
-		body = list(body, call);
-	} else {
-		n = nod(OAS2, N, N);
-		n->list = retargs;
-		n->rlist = list1(call);
-		body = list(body, n);
-		n = nod(ORETURN, N, N);
-		body = list(body, n);
-	}
-
-	xfunc->nbody = body;
-
-	typecheck(&xfunc, Etop);
-	sym->def = xfunc;
-	xtop = list(xtop, xfunc);
-
-	return xfunc;
-}
-
-Node*
-walkpartialcall(Node *n, NodeList **init)
-{
-	Node *clos, *typ;
-
-	// Create closure in the form of a composite literal.
-	// For x.M with receiver (x) type T, the generated code looks like:
-	//
-	//	clos = &struct{F uintptr; R T}{M.T·f, x}
-	//
-	// Like walkclosure above.
-	
-	if(isinter(n->left->type)) {
-		n->left = cheapexpr(n->left, init);
-		checknotnil(n->left, init);
-	}
-
-=======
->>>>>>> efcc50df
+	}
+
 	typ = nod(OTSTRUCT, N, N);
 	typ->list = list1(nod(ODCLFIELD, newname(lookup("F")), typenod(types[TUINTPTR])));
 	typ->list = list(typ->list, nod(ODCLFIELD, newname(lookup("R")), typenod(n->left->type)));
