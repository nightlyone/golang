// Copyright 2009 The Go Authors. All rights reserved.
// Use of this source code is governed by a BSD-style
// license that can be found in the LICENSE file.

// Garbage collector.

#include "runtime.h"
#include "arch_GOARCH.h"
#include "malloc.h"
#include "stack.h"
#include "mgc0.h"
#include "race.h"
#include "type.h"
#include "typekind.h"
#include "hashmap.h"

enum {
	Debug = 0,
	DebugMark = 0,  // run second pass to check mark
	CollectStats = 0,
	ScanStackByFrames = 0,
<<<<<<< HEAD
=======
	IgnorePreciseGC = 0,
>>>>>>> efcc50df

	// Four bits per word (see #defines below).
	wordsPerBitmapWord = sizeof(void*)*8/4,
	bitShift = sizeof(void*)*8/4,

	handoffThreshold = 4,
	IntermediateBufferCapacity = 64,

	// Bits in type information
	PRECISE = 1,
	LOOP = 2,
	PC_BITS = PRECISE | LOOP,
};

// Bits in per-word bitmap.
// #defines because enum might not be able to hold the values.
//
// Each word in the bitmap describes wordsPerBitmapWord words
// of heap memory.  There are 4 bitmap bits dedicated to each heap word,
// so on a 64-bit system there is one bitmap word per 16 heap words.
// The bits in the word are packed together by type first, then by
// heap location, so each 64-bit bitmap word consists of, from top to bottom,
// the 16 bitSpecial bits for the corresponding heap words, then the 16 bitMarked bits,
// then the 16 bitNoPointers/bitBlockBoundary bits, then the 16 bitAllocated bits.
// This layout makes it easier to iterate over the bits of a given type.
//
// The bitmap starts at mheap.arena_start and extends *backward* from
// there.  On a 64-bit system the off'th word in the arena is tracked by
// the off/16+1'th word before mheap.arena_start.  (On a 32-bit system,
// the only difference is that the divisor is 8.)
//
// To pull out the bits corresponding to a given pointer p, we use:
//
//	off = p - (uintptr*)mheap.arena_start;  // word offset
//	b = (uintptr*)mheap.arena_start - off/wordsPerBitmapWord - 1;
//	shift = off % wordsPerBitmapWord
//	bits = *b >> shift;
//	/* then test bits & bitAllocated, bits & bitMarked, etc. */
//
#define bitAllocated		((uintptr)1<<(bitShift*0))
#define bitNoPointers		((uintptr)1<<(bitShift*1))	/* when bitAllocated is set */
#define bitMarked		((uintptr)1<<(bitShift*2))	/* when bitAllocated is set */
#define bitSpecial		((uintptr)1<<(bitShift*3))	/* when bitAllocated is set - has finalizer or being profiled */
#define bitBlockBoundary	((uintptr)1<<(bitShift*1))	/* when bitAllocated is NOT set */

#define bitMask (bitBlockBoundary | bitAllocated | bitMarked | bitSpecial)

// Holding worldsema grants an M the right to try to stop the world.
// The procedure is:
//
//	runtime·semacquire(&runtime·worldsema);
//	m->gcing = 1;
//	runtime·stoptheworld();
//
//	... do stuff ...
//
//	m->gcing = 0;
//	runtime·semrelease(&runtime·worldsema);
//	runtime·starttheworld();
//
uint32 runtime·worldsema = 1;

static int32 gctrace;

typedef struct Obj Obj;
struct Obj
{
	byte	*p;	// data pointer
	uintptr	n;	// size of data in bytes
	uintptr	ti;	// type info
};

// The size of Workbuf is N*PageSize.
typedef struct Workbuf Workbuf;
struct Workbuf
{
#define SIZE (2*PageSize-sizeof(LFNode)-sizeof(uintptr))
	LFNode  node; // must be first
	uintptr nobj;
	Obj     obj[SIZE/sizeof(Obj) - 1];
	uint8   _padding[SIZE%sizeof(Obj) + sizeof(Obj)];
#undef SIZE
};

typedef struct Finalizer Finalizer;
struct Finalizer
{
	FuncVal *fn;
	void *arg;
	uintptr nret;
};

typedef struct FinBlock FinBlock;
struct FinBlock
{
	FinBlock *alllink;
	FinBlock *next;
	int32 cnt;
	int32 cap;
	Finalizer fin[1];
};

extern byte data[];
extern byte edata[];
extern byte bss[];
extern byte ebss[];

extern byte gcdata[];
extern byte gcbss[];

static G *fing;
static FinBlock *finq; // list of finalizers that are to be executed
static FinBlock *finc; // cache of free blocks
static FinBlock *allfin; // list of all blocks
static Lock finlock;
static int32 fingwait;

static void runfinq(void);
static Workbuf* getempty(Workbuf*);
static Workbuf* getfull(Workbuf*);
static void	putempty(Workbuf*);
static Workbuf* handoff(Workbuf*);
static void	gchelperstart(void);

static struct {
	uint64	full;  // lock-free list of full blocks
	uint64	empty; // lock-free list of empty blocks
	byte	pad0[CacheLineSize]; // prevents false-sharing between full/empty and nproc/nwait
	uint32	nproc;
	volatile uint32	nwait;
	volatile uint32	ndone;
	volatile uint32 debugmarkdone;
	Note	alldone;
	ParFor	*markfor;
	ParFor	*sweepfor;

	Lock;
	byte	*chunk;
	uintptr	nchunk;

	Obj	*roots;
	uint32	nroot;
	uint32	rootcap;
} work;

enum {
	GC_DEFAULT_PTR = GC_NUM_INSTR,
	GC_MAP_NEXT,
	GC_CHAN,

	GC_NUM_INSTR2
};

static struct {
	struct {
		uint64 sum;
		uint64 cnt;
	} ptr;
	uint64 nbytes;
	struct {
		uint64 sum;
		uint64 cnt;
		uint64 notype;
		uint64 typelookup;
	} obj;
	uint64 rescan;
	uint64 rescanbytes;
	uint64 instr[GC_NUM_INSTR2];
	uint64 putempty;
	uint64 getfull;
} gcstats;

// markonly marks an object. It returns true if the object
// has been marked by this function, false otherwise.
// This function doesn't append the object to any buffer.
static bool
markonly(void *obj)
{
	byte *p;
	uintptr *bitp, bits, shift, x, xbits, off;
	MSpan *s;
	PageID k;

	// Words outside the arena cannot be pointers.
	if(obj < runtime·mheap->arena_start || obj >= runtime·mheap->arena_used)
		return false;

	// obj may be a pointer to a live object.
	// Try to find the beginning of the object.

	// Round down to word boundary.
	obj = (void*)((uintptr)obj & ~((uintptr)PtrSize-1));

	// Find bits for this word.
	off = (uintptr*)obj - (uintptr*)runtime·mheap->arena_start;
	bitp = (uintptr*)runtime·mheap->arena_start - off/wordsPerBitmapWord - 1;
	shift = off % wordsPerBitmapWord;
	xbits = *bitp;
	bits = xbits >> shift;

	// Pointing at the beginning of a block?
	if((bits & (bitAllocated|bitBlockBoundary)) != 0)
		goto found;

	// Otherwise consult span table to find beginning.
	// (Manually inlined copy of MHeap_LookupMaybe.)
	k = (uintptr)obj>>PageShift;
	x = k;
	if(sizeof(void*) == 8)
		x -= (uintptr)runtime·mheap->arena_start>>PageShift;
	s = runtime·mheap->map[x];
	if(s == nil || k < s->start || k - s->start >= s->npages || s->state != MSpanInUse)
		return false;
	p = (byte*)((uintptr)s->start<<PageShift);
	if(s->sizeclass == 0) {
		obj = p;
	} else {
		if((byte*)obj >= (byte*)s->limit)
			return false;
		uintptr size = s->elemsize;
		int32 i = ((byte*)obj - p)/size;
		obj = p+i*size;
	}

	// Now that we know the object header, reload bits.
	off = (uintptr*)obj - (uintptr*)runtime·mheap->arena_start;
	bitp = (uintptr*)runtime·mheap->arena_start - off/wordsPerBitmapWord - 1;
	shift = off % wordsPerBitmapWord;
	xbits = *bitp;
	bits = xbits >> shift;

found:
	// Now we have bits, bitp, and shift correct for
	// obj pointing at the base of the object.
	// Only care about allocated and not marked.
	if((bits & (bitAllocated|bitMarked)) != bitAllocated)
		return false;
	if(work.nproc == 1)
		*bitp |= bitMarked<<shift;
	else {
		for(;;) {
			x = *bitp;
			if(x & (bitMarked<<shift))
				return false;
			if(runtime·casp((void**)bitp, (void*)x, (void*)(x|(bitMarked<<shift))))
				break;
		}
	}

	// The object is now marked
	return true;
}

// PtrTarget is a structure used by intermediate buffers.
// The intermediate buffers hold GC data before it
// is moved/flushed to the work buffer (Workbuf).
// The size of an intermediate buffer is very small,
// such as 32 or 64 elements.
typedef struct PtrTarget PtrTarget;
struct PtrTarget
{
	void *p;
	uintptr ti;
};

typedef struct BufferList BufferList;
struct BufferList
{
	PtrTarget ptrtarget[IntermediateBufferCapacity];
	Obj obj[IntermediateBufferCapacity];
	uint32 busy;
	byte pad[CacheLineSize];
};
#pragma dataflag 16  // no pointers
static BufferList bufferList[MaxGcproc];

static Type *itabtype;

static void enqueue(Obj obj, Workbuf **_wbuf, Obj **_wp, uintptr *_nobj);

// flushptrbuf moves data from the PtrTarget buffer to the work buffer.
// The PtrTarget buffer contains blocks irrespective of whether the blocks have been marked or scanned,
// while the work buffer contains blocks which have been marked
// and are prepared to be scanned by the garbage collector.
//
// _wp, _wbuf, _nobj are input/output parameters and are specifying the work buffer.
//
// A simplified drawing explaining how the todo-list moves from a structure to another:
//
//     scanblock
//  (find pointers)
//    Obj ------> PtrTarget (pointer targets)
//     ↑          |
//     |          |
//     `----------'
//     flushptrbuf
//  (find block start, mark and enqueue)
static void
flushptrbuf(PtrTarget *ptrbuf, PtrTarget **ptrbufpos, Obj **_wp, Workbuf **_wbuf, uintptr *_nobj)
{
	byte *p, *arena_start, *obj;
	uintptr size, *bitp, bits, shift, j, x, xbits, off, nobj, ti, n;
	MSpan *s;
	PageID k;
	Obj *wp;
	Workbuf *wbuf;
	PtrTarget *ptrbuf_end;

	arena_start = runtime·mheap->arena_start;

	wp = *_wp;
	wbuf = *_wbuf;
	nobj = *_nobj;

	ptrbuf_end = *ptrbufpos;
	n = ptrbuf_end - ptrbuf;
	*ptrbufpos = ptrbuf;

	if(CollectStats) {
		runtime·xadd64(&gcstats.ptr.sum, n);
		runtime·xadd64(&gcstats.ptr.cnt, 1);
	}

	// If buffer is nearly full, get a new one.
	if(wbuf == nil || nobj+n >= nelem(wbuf->obj)) {
		if(wbuf != nil)
			wbuf->nobj = nobj;
		wbuf = getempty(wbuf);
		wp = wbuf->obj;
		nobj = 0;

		if(n >= nelem(wbuf->obj))
			runtime·throw("ptrbuf has to be smaller than WorkBuf");
	}

	// TODO(atom): This block is a branch of an if-then-else statement.
	//             The single-threaded branch may be added in a next CL.
	{
		// Multi-threaded version.

		while(ptrbuf < ptrbuf_end) {
			obj = ptrbuf->p;
			ti = ptrbuf->ti;
			ptrbuf++;

			// obj belongs to interval [mheap.arena_start, mheap.arena_used).
			if(Debug > 1) {
				if(obj < runtime·mheap->arena_start || obj >= runtime·mheap->arena_used)
					runtime·throw("object is outside of mheap");
			}

			// obj may be a pointer to a live object.
			// Try to find the beginning of the object.

			// Round down to word boundary.
			if(((uintptr)obj & ((uintptr)PtrSize-1)) != 0) {
				obj = (void*)((uintptr)obj & ~((uintptr)PtrSize-1));
				ti = 0;
			}

			// Find bits for this word.
			off = (uintptr*)obj - (uintptr*)arena_start;
			bitp = (uintptr*)arena_start - off/wordsPerBitmapWord - 1;
			shift = off % wordsPerBitmapWord;
			xbits = *bitp;
			bits = xbits >> shift;

			// Pointing at the beginning of a block?
			if((bits & (bitAllocated|bitBlockBoundary)) != 0)
				goto found;

			ti = 0;

			// Pointing just past the beginning?
			// Scan backward a little to find a block boundary.
			for(j=shift; j-->0; ) {
				if(((xbits>>j) & (bitAllocated|bitBlockBoundary)) != 0) {
					obj = (byte*)obj - (shift-j)*PtrSize;
					shift = j;
					bits = xbits>>shift;
					goto found;
				}
			}

			// Otherwise consult span table to find beginning.
			// (Manually inlined copy of MHeap_LookupMaybe.)
			k = (uintptr)obj>>PageShift;
			x = k;
			if(sizeof(void*) == 8)
				x -= (uintptr)arena_start>>PageShift;
			s = runtime·mheap->map[x];
			if(s == nil || k < s->start || k - s->start >= s->npages || s->state != MSpanInUse)
				continue;
			p = (byte*)((uintptr)s->start<<PageShift);
			if(s->sizeclass == 0) {
				obj = p;
			} else {
				if((byte*)obj >= (byte*)s->limit)
					continue;
				size = s->elemsize;
				int32 i = ((byte*)obj - p)/size;
				obj = p+i*size;
			}

			// Now that we know the object header, reload bits.
			off = (uintptr*)obj - (uintptr*)arena_start;
			bitp = (uintptr*)arena_start - off/wordsPerBitmapWord - 1;
			shift = off % wordsPerBitmapWord;
			xbits = *bitp;
			bits = xbits >> shift;

		found:
			// Now we have bits, bitp, and shift correct for
			// obj pointing at the base of the object.
			// Only care about allocated and not marked.
			if((bits & (bitAllocated|bitMarked)) != bitAllocated)
				continue;
			if(work.nproc == 1)
				*bitp |= bitMarked<<shift;
			else {
				for(;;) {
					x = *bitp;
					if(x & (bitMarked<<shift))
						goto continue_obj;
					if(runtime·casp((void**)bitp, (void*)x, (void*)(x|(bitMarked<<shift))))
						break;
				}
			}

			// If object has no pointers, don't need to scan further.
			if((bits & bitNoPointers) != 0)
				continue;

			// Ask span about size class.
			// (Manually inlined copy of MHeap_Lookup.)
			x = (uintptr)obj >> PageShift;
			if(sizeof(void*) == 8)
				x -= (uintptr)arena_start>>PageShift;
			s = runtime·mheap->map[x];

			PREFETCH(obj);

			*wp = (Obj){obj, s->elemsize, ti};
			wp++;
			nobj++;
		continue_obj:;
		}

		// If another proc wants a pointer, give it some.
		if(work.nwait > 0 && nobj > handoffThreshold && work.full == 0) {
			wbuf->nobj = nobj;
			wbuf = handoff(wbuf);
			nobj = wbuf->nobj;
			wp = wbuf->obj + nobj;
		}
	}

	*_wp = wp;
	*_wbuf = wbuf;
	*_nobj = nobj;
}

static void
flushobjbuf(Obj *objbuf, Obj **objbufpos, Obj **_wp, Workbuf **_wbuf, uintptr *_nobj)
{
	uintptr nobj, off;
	Obj *wp, obj;
	Workbuf *wbuf;
	Obj *objbuf_end;

	wp = *_wp;
	wbuf = *_wbuf;
	nobj = *_nobj;

	objbuf_end = *objbufpos;
	*objbufpos = objbuf;

	while(objbuf < objbuf_end) {
		obj = *objbuf++;

		// Align obj.b to a word boundary.
		off = (uintptr)obj.p & (PtrSize-1);
		if(off != 0) {
			obj.p += PtrSize - off;
			obj.n -= PtrSize - off;
			obj.ti = 0;
		}

		if(obj.p == nil || obj.n == 0)
			continue;

		// If buffer is full, get a new one.
		if(wbuf == nil || nobj >= nelem(wbuf->obj)) {
			if(wbuf != nil)
				wbuf->nobj = nobj;
			wbuf = getempty(wbuf);
			wp = wbuf->obj;
			nobj = 0;
		}

		*wp = obj;
		wp++;
		nobj++;
	}

	// If another proc wants a pointer, give it some.
	if(work.nwait > 0 && nobj > handoffThreshold && work.full == 0) {
		wbuf->nobj = nobj;
		wbuf = handoff(wbuf);
		nobj = wbuf->nobj;
		wp = wbuf->obj + nobj;
	}

	*_wp = wp;
	*_wbuf = wbuf;
	*_nobj = nobj;
}

// Program that scans the whole block and treats every block element as a potential pointer
static uintptr defaultProg[2] = {PtrSize, GC_DEFAULT_PTR};

// Hashmap iterator program
static uintptr mapProg[2] = {0, GC_MAP_NEXT};

// Hchan program
static uintptr chanProg[2] = {0, GC_CHAN};

// Local variables of a program fragment or loop
typedef struct Frame Frame;
struct Frame {
	uintptr count, elemsize, b;
	uintptr *loop_or_ret;
};

// Sanity check for the derived type info objti.
static void
checkptr(void *obj, uintptr objti)
{
	uintptr *pc1, *pc2, type, tisize, i, j, x;
	byte *objstart;
	Type *t;
	MSpan *s;

	if(!Debug)
		runtime·throw("checkptr is debug only");

	if(obj < runtime·mheap->arena_start || obj >= runtime·mheap->arena_used)
		return;
	type = runtime·gettype(obj);
	t = (Type*)(type & ~(uintptr)(PtrSize-1));
	if(t == nil)
		return;
	x = (uintptr)obj >> PageShift;
	if(sizeof(void*) == 8)
		x -= (uintptr)(runtime·mheap->arena_start)>>PageShift;
	s = runtime·mheap->map[x];
	objstart = (byte*)((uintptr)s->start<<PageShift);
	if(s->sizeclass != 0) {
		i = ((byte*)obj - objstart)/s->elemsize;
		objstart += i*s->elemsize;
	}
	tisize = *(uintptr*)objti;
	// Sanity check for object size: it should fit into the memory block.
	if((byte*)obj + tisize > objstart + s->elemsize)
		runtime·throw("invalid gc type info");
	if(obj != objstart)
		return;
	// If obj points to the beginning of the memory block,
	// check type info as well.
	if(t->string == nil ||
		// Gob allocates unsafe pointers for indirection.
		(runtime·strcmp(t->string->str, (byte*)"unsafe.Pointer") &&
		// Runtime and gc think differently about closures.
		runtime·strstr(t->string->str, (byte*)"struct { F uintptr") != t->string->str)) {
		pc1 = (uintptr*)objti;
		pc2 = (uintptr*)t->gc;
		// A simple best-effort check until first GC_END.
		for(j = 1; pc1[j] != GC_END && pc2[j] != GC_END; j++) {
			if(pc1[j] != pc2[j]) {
				runtime·printf("invalid gc type info for '%s' at %p, type info %p, block info %p\n",
					t->string ? (int8*)t->string->str : (int8*)"?", j, pc1[j], pc2[j]);
				runtime·throw("invalid gc type info");
			}
		}
	}
}					

// scanblock scans a block of n bytes starting at pointer b for references
// to other objects, scanning any it finds recursively until there are no
// unscanned objects left.  Instead of using an explicit recursion, it keeps
// a work list in the Workbuf* structures and loops in the main function
// body.  Keeping an explicit work list is easier on the stack allocator and
// more efficient.
//
// wbuf: current work buffer
// wp:   storage for next queued pointer (write pointer)
// nobj: number of queued objects
static void
scanblock(Workbuf *wbuf, Obj *wp, uintptr nobj, bool keepworking)
{
	byte *b, *arena_start, *arena_used;
	uintptr n, i, end_b, elemsize, size, ti, objti, count, type;
	uintptr *pc, precise_type, nominal_size;
	uintptr *map_ret, mapkey_size, mapval_size, mapkey_ti, mapval_ti, *chan_ret;
	void *obj;
	Type *t;
	Slice *sliceptr;
	Frame *stack_ptr, stack_top, stack[GC_STACK_CAPACITY+4];
	BufferList *scanbuffers;
	PtrTarget *ptrbuf, *ptrbuf_end, *ptrbufpos;
	Obj *objbuf, *objbuf_end, *objbufpos;
	Eface *eface;
	Iface *iface;
	Hmap *hmap;
	MapType *maptype;
	bool mapkey_kind, mapval_kind;
	struct hash_gciter map_iter;
	struct hash_gciter_data d;
	Hchan *chan;
	ChanType *chantype;

	if(sizeof(Workbuf) % PageSize != 0)
		runtime·throw("scanblock: size of Workbuf is suboptimal");

	// Memory arena parameters.
	arena_start = runtime·mheap->arena_start;
	arena_used = runtime·mheap->arena_used;

	stack_ptr = stack+nelem(stack)-1;
	
	precise_type = false;
	nominal_size = 0;

	// Allocate ptrbuf
	{
		scanbuffers = &bufferList[m->helpgc];
		ptrbuf = &scanbuffers->ptrtarget[0];
		ptrbuf_end = &scanbuffers->ptrtarget[0] + nelem(scanbuffers->ptrtarget);
		objbuf = &scanbuffers->obj[0];
		objbuf_end = &scanbuffers->obj[0] + nelem(scanbuffers->obj);
	}

	ptrbufpos = ptrbuf;
	objbufpos = objbuf;

	// (Silence the compiler)
	map_ret = nil;
	mapkey_size = mapval_size = 0;
	mapkey_kind = mapval_kind = false;
	mapkey_ti = mapval_ti = 0;
	chan = nil;
	chantype = nil;
	chan_ret = nil;

	goto next_block;

	for(;;) {
		// Each iteration scans the block b of length n, queueing pointers in
		// the work buffer.
		if(Debug > 1) {
			runtime·printf("scanblock %p %D\n", b, (int64)n);
		}

		if(CollectStats) {
			runtime·xadd64(&gcstats.nbytes, n);
			runtime·xadd64(&gcstats.obj.sum, nobj);
			runtime·xadd64(&gcstats.obj.cnt, 1);
		}

		if(ti != 0) {
			pc = (uintptr*)(ti & ~(uintptr)PC_BITS);
			precise_type = (ti & PRECISE);
			stack_top.elemsize = pc[0];
			if(!precise_type)
				nominal_size = pc[0];
			if(ti & LOOP) {
				stack_top.count = 0;	// 0 means an infinite number of iterations
				stack_top.loop_or_ret = pc+1;
			} else {
				stack_top.count = 1;
			}
			if(Debug) {
				// Simple sanity check for provided type info ti:
				// The declared size of the object must be not larger than the actual size
				// (it can be smaller due to inferior pointers).
				// It's difficult to make a comprehensive check due to inferior pointers,
				// reflection, gob, etc.
				if(pc[0] > n) {
					runtime·printf("invalid gc type info: type info size %p, block size %p\n", pc[0], n);
					runtime·throw("invalid gc type info");
				}
			}
		} else if(UseSpanType) {
			if(CollectStats)
				runtime·xadd64(&gcstats.obj.notype, 1);

			type = runtime·gettype(b);
			if(type != 0) {
				if(CollectStats)
					runtime·xadd64(&gcstats.obj.typelookup, 1);

				t = (Type*)(type & ~(uintptr)(PtrSize-1));
				switch(type & (PtrSize-1)) {
				case TypeInfo_SingleObject:
					pc = (uintptr*)t->gc;
					precise_type = true;  // type information about 'b' is precise
					stack_top.count = 1;
					stack_top.elemsize = pc[0];
					break;
				case TypeInfo_Array:
					pc = (uintptr*)t->gc;
					if(pc[0] == 0)
						goto next_block;
					precise_type = true;  // type information about 'b' is precise
					stack_top.count = 0;  // 0 means an infinite number of iterations
					stack_top.elemsize = pc[0];
					stack_top.loop_or_ret = pc+1;
					break;
				case TypeInfo_Map:
					hmap = (Hmap*)b;
					maptype = (MapType*)t;
					if(hash_gciter_init(hmap, &map_iter)) {
						mapkey_size = maptype->key->size;
						mapkey_kind = maptype->key->kind;
						mapkey_ti   = (uintptr)maptype->key->gc | PRECISE;
						mapval_size = maptype->elem->size;
						mapval_kind = maptype->elem->kind;
						mapval_ti   = (uintptr)maptype->elem->gc | PRECISE;

						map_ret = nil;
						pc = mapProg;
					} else {
						goto next_block;
					}
					break;
				case TypeInfo_Chan:
					chan = (Hchan*)b;
					chantype = (ChanType*)t;
					chan_ret = nil;
					pc = chanProg;
					break;
				default:
					runtime·throw("scanblock: invalid type");
					return;
				}
			} else {
				pc = defaultProg;
			}
		} else {
			pc = defaultProg;
		}

		if(IgnorePreciseGC)
			pc = defaultProg;

		pc++;
		stack_top.b = (uintptr)b;

		end_b = (uintptr)b + n - PtrSize;

	for(;;) {
		if(CollectStats)
			runtime·xadd64(&gcstats.instr[pc[0]], 1);

		obj = nil;
		objti = 0;
		switch(pc[0]) {
		case GC_PTR:
			obj = *(void**)(stack_top.b + pc[1]);
			objti = pc[2];
			pc += 3;
			if(Debug)
				checkptr(obj, objti);
			break;

		case GC_SLICE:
			sliceptr = (Slice*)(stack_top.b + pc[1]);
			if(sliceptr->cap != 0) {
				obj = sliceptr->array;
				objti = pc[2] | PRECISE | LOOP;
			}
			pc += 3;
			break;

		case GC_APTR:
			obj = *(void**)(stack_top.b + pc[1]);
			pc += 2;
			break;

		case GC_STRING:
			obj = *(void**)(stack_top.b + pc[1]);
			markonly(obj);
			pc += 2;
			continue;

		case GC_EFACE:
			eface = (Eface*)(stack_top.b + pc[1]);
			pc += 2;
			if(eface->type == nil)
				continue;

			// eface->type
			t = eface->type;
			if((void*)t >= arena_start && (void*)t < arena_used) {
				*ptrbufpos++ = (PtrTarget){t, 0};
				if(ptrbufpos == ptrbuf_end)
					flushptrbuf(ptrbuf, &ptrbufpos, &wp, &wbuf, &nobj);
			}

			// eface->data
			if(eface->data >= arena_start && eface->data < arena_used) {
				if(t->size <= sizeof(void*)) {
					if((t->kind & KindNoPointers))
						continue;

					obj = eface->data;
					if((t->kind & ~KindNoPointers) == KindPtr)
						objti = (uintptr)((PtrType*)t)->elem->gc;
				} else {
					obj = eface->data;
					objti = (uintptr)t->gc;
				}
			}
			break;

		case GC_IFACE:
			iface = (Iface*)(stack_top.b + pc[1]);
			pc += 2;
			if(iface->tab == nil)
				continue;
			
			// iface->tab
			if((void*)iface->tab >= arena_start && (void*)iface->tab < arena_used) {
				*ptrbufpos++ = (PtrTarget){iface->tab, (uintptr)itabtype->gc};
				if(ptrbufpos == ptrbuf_end)
					flushptrbuf(ptrbuf, &ptrbufpos, &wp, &wbuf, &nobj);
			}

			// iface->data
			if(iface->data >= arena_start && iface->data < arena_used) {
				t = iface->tab->type;
				if(t->size <= sizeof(void*)) {
					if((t->kind & KindNoPointers))
						continue;

					obj = iface->data;
					if((t->kind & ~KindNoPointers) == KindPtr)
						objti = (uintptr)((PtrType*)t)->elem->gc;
				} else {
					obj = iface->data;
					objti = (uintptr)t->gc;
				}
			}
			break;

		case GC_DEFAULT_PTR:
			while(stack_top.b <= end_b) {
				obj = *(byte**)stack_top.b;
				stack_top.b += PtrSize;
				if(obj >= arena_start && obj < arena_used) {
					*ptrbufpos++ = (PtrTarget){obj, 0};
					if(ptrbufpos == ptrbuf_end)
						flushptrbuf(ptrbuf, &ptrbufpos, &wp, &wbuf, &nobj);
				}
			}
			goto next_block;

		case GC_END:
			if(--stack_top.count != 0) {
				// Next iteration of a loop if possible.
				stack_top.b += stack_top.elemsize;
				if(stack_top.b + stack_top.elemsize <= end_b+PtrSize) {
					pc = stack_top.loop_or_ret;
					continue;
				}
				i = stack_top.b;
			} else {
				// Stack pop if possible.
				if(stack_ptr+1 < stack+nelem(stack)) {
					pc = stack_top.loop_or_ret;
					stack_top = *(++stack_ptr);
					continue;
				}
				i = (uintptr)b + nominal_size;
			}
			if(!precise_type) {
				// Quickly scan [b+i,b+n) for possible pointers.
				for(; i<=end_b; i+=PtrSize) {
					if(*(byte**)i != nil) {
						// Found a value that may be a pointer.
						// Do a rescan of the entire block.
						enqueue((Obj){b, n, 0}, &wbuf, &wp, &nobj);
						if(CollectStats) {
							runtime·xadd64(&gcstats.rescan, 1);
							runtime·xadd64(&gcstats.rescanbytes, n);
						}
						break;
					}
				}
			}
			goto next_block;

		case GC_ARRAY_START:
			i = stack_top.b + pc[1];
			count = pc[2];
			elemsize = pc[3];
			pc += 4;

			// Stack push.
			*stack_ptr-- = stack_top;
			stack_top = (Frame){count, elemsize, i, pc};
			continue;

		case GC_ARRAY_NEXT:
			if(--stack_top.count != 0) {
				stack_top.b += stack_top.elemsize;
				pc = stack_top.loop_or_ret;
			} else {
				// Stack pop.
				stack_top = *(++stack_ptr);
				pc += 1;
			}
			continue;

		case GC_CALL:
			// Stack push.
			*stack_ptr-- = stack_top;
			stack_top = (Frame){1, 0, stack_top.b + pc[1], pc+3 /*return address*/};
			pc = (uintptr*)((byte*)pc + *(int32*)(pc+2));  // target of the CALL instruction
			continue;

		case GC_MAP_PTR:
			hmap = *(Hmap**)(stack_top.b + pc[1]);
			if(hmap == nil) {
				pc += 3;
				continue;
			}
			if(markonly(hmap)) {
				maptype = (MapType*)pc[2];
				if(hash_gciter_init(hmap, &map_iter)) {
					mapkey_size = maptype->key->size;
					mapkey_kind = maptype->key->kind;
					mapkey_ti   = (uintptr)maptype->key->gc | PRECISE;
					mapval_size = maptype->elem->size;
					mapval_kind = maptype->elem->kind;
					mapval_ti   = (uintptr)maptype->elem->gc | PRECISE;

					// Start mapProg.
					map_ret = pc+3;
					pc = mapProg+1;
				} else {
					pc += 3;
				}
			} else {
				pc += 3;
			}
			continue;

		case GC_MAP_NEXT:
			// Add all keys and values to buffers, mark all subtables.
			while(hash_gciter_next(&map_iter, &d)) {
				// buffers: reserve space for 2 objects.
				if(ptrbufpos+2 >= ptrbuf_end)
					flushptrbuf(ptrbuf, &ptrbufpos, &wp, &wbuf, &nobj);
				if(objbufpos+2 >= objbuf_end)
					flushobjbuf(objbuf, &objbufpos, &wp, &wbuf, &nobj);

				if(d.st != nil)
					markonly(d.st);

				if(d.key_data != nil) {
					if(!(mapkey_kind & KindNoPointers) || d.indirectkey) {
						if(!d.indirectkey)
							*objbufpos++ = (Obj){d.key_data, mapkey_size, mapkey_ti};
						else {
							if(Debug) {
								obj = *(void**)d.key_data;
								if(!(arena_start <= obj && obj < arena_used))
									runtime·throw("scanblock: inconsistent hashmap");
							}
							*ptrbufpos++ = (PtrTarget){*(void**)d.key_data, mapkey_ti};
						}
					}
					if(!(mapval_kind & KindNoPointers) || d.indirectval) {
						if(!d.indirectval)
							*objbufpos++ = (Obj){d.val_data, mapval_size, mapval_ti};
						else {
							if(Debug) {
								obj = *(void**)d.val_data;
								if(!(arena_start <= obj && obj < arena_used))
									runtime·throw("scanblock: inconsistent hashmap");
							}
							*ptrbufpos++ = (PtrTarget){*(void**)d.val_data, mapval_ti};
						}
					}
				}
			}
			if(map_ret == nil)
				goto next_block;
			pc = map_ret;
			continue;

		case GC_REGION:
			obj = (void*)(stack_top.b + pc[1]);
			size = pc[2];
			objti = pc[3];
			pc += 4;

			*objbufpos++ = (Obj){obj, size, objti};
			if(objbufpos == objbuf_end)
				flushobjbuf(objbuf, &objbufpos, &wp, &wbuf, &nobj);
			continue;

		case GC_CHAN_PTR:
			// Similar to GC_MAP_PTR
			chan = *(Hchan**)(stack_top.b + pc[1]);
			if(chan == nil) {
				pc += 3;
				continue;
			}
			if(markonly(chan)) {
				chantype = (ChanType*)pc[2];
				if(!(chantype->elem->kind & KindNoPointers)) {
					// Start chanProg.
					chan_ret = pc+3;
					pc = chanProg+1;
					continue;
				}
			}
			pc += 3;
			continue;

		case GC_CHAN:
			// There are no heap pointers in struct Hchan,
			// so we can ignore the leading sizeof(Hchan) bytes.
			if(!(chantype->elem->kind & KindNoPointers)) {
				// Channel's buffer follows Hchan immediately in memory.
				// Size of buffer (cap(c)) is second int in the chan struct.
				n = ((uintgo*)chan)[1];
				if(n > 0) {
					// TODO(atom): split into two chunks so that only the
					// in-use part of the circular buffer is scanned.
					// (Channel routines zero the unused part, so the current
					// code does not lead to leaks, it's just a little inefficient.)
					*objbufpos++ = (Obj){(byte*)chan+runtime·Hchansize, n*chantype->elem->size,
						(uintptr)chantype->elem->gc | PRECISE | LOOP};
					if(objbufpos == objbuf_end)
						flushobjbuf(objbuf, &objbufpos, &wp, &wbuf, &nobj);
				}
			}
			if(chan_ret == nil)
				goto next_block;
			pc = chan_ret;
			continue;

		default:
			runtime·throw("scanblock: invalid GC instruction");
			return;
		}

		if(obj >= arena_start && obj < arena_used) {
			*ptrbufpos++ = (PtrTarget){obj, objti};
			if(ptrbufpos == ptrbuf_end)
				flushptrbuf(ptrbuf, &ptrbufpos, &wp, &wbuf, &nobj);
		}
	}

	next_block:
		// Done scanning [b, b+n).  Prepare for the next iteration of
		// the loop by setting b, n, ti to the parameters for the next block.

		if(nobj == 0) {
			flushptrbuf(ptrbuf, &ptrbufpos, &wp, &wbuf, &nobj);
			flushobjbuf(objbuf, &objbufpos, &wp, &wbuf, &nobj);

			if(nobj == 0) {
				if(!keepworking) {
					if(wbuf)
						putempty(wbuf);
					goto endscan;
				}
				// Emptied our buffer: refill.
				wbuf = getfull(wbuf);
				if(wbuf == nil)
					goto endscan;
				nobj = wbuf->nobj;
				wp = wbuf->obj + wbuf->nobj;
			}
		}

		// Fetch b from the work buffer.
		--wp;
		b = wp->p;
		n = wp->n;
		ti = wp->ti;
		nobj--;
	}

endscan:;
}

// debug_scanblock is the debug copy of scanblock.
// it is simpler, slower, single-threaded, recursive,
// and uses bitSpecial as the mark bit.
static void
debug_scanblock(byte *b, uintptr n)
{
	byte *obj, *p;
	void **vp;
	uintptr size, *bitp, bits, shift, i, xbits, off;
	MSpan *s;

	if(!DebugMark)
		runtime·throw("debug_scanblock without DebugMark");

	if((intptr)n < 0) {
		runtime·printf("debug_scanblock %p %D\n", b, (int64)n);
		runtime·throw("debug_scanblock");
	}

	// Align b to a word boundary.
	off = (uintptr)b & (PtrSize-1);
	if(off != 0) {
		b += PtrSize - off;
		n -= PtrSize - off;
	}

	vp = (void**)b;
	n /= PtrSize;
	for(i=0; i<n; i++) {
		obj = (byte*)vp[i];

		// Words outside the arena cannot be pointers.
		if((byte*)obj < runtime·mheap->arena_start || (byte*)obj >= runtime·mheap->arena_used)
			continue;

		// Round down to word boundary.
		obj = (void*)((uintptr)obj & ~((uintptr)PtrSize-1));

		// Consult span table to find beginning.
		s = runtime·MHeap_LookupMaybe(runtime·mheap, obj);
		if(s == nil)
			continue;

		p =  (byte*)((uintptr)s->start<<PageShift);
		size = s->elemsize;
		if(s->sizeclass == 0) {
			obj = p;
		} else {
			if((byte*)obj >= (byte*)s->limit)
				continue;
			int32 i = ((byte*)obj - p)/size;
			obj = p+i*size;
		}

		// Now that we know the object header, reload bits.
		off = (uintptr*)obj - (uintptr*)runtime·mheap->arena_start;
		bitp = (uintptr*)runtime·mheap->arena_start - off/wordsPerBitmapWord - 1;
		shift = off % wordsPerBitmapWord;
		xbits = *bitp;
		bits = xbits >> shift;

		// Now we have bits, bitp, and shift correct for
		// obj pointing at the base of the object.
		// If not allocated or already marked, done.
		if((bits & bitAllocated) == 0 || (bits & bitSpecial) != 0)  // NOTE: bitSpecial not bitMarked
			continue;
		*bitp |= bitSpecial<<shift;
		if(!(bits & bitMarked))
			runtime·printf("found unmarked block %p in %p\n", obj, vp+i);

		// If object has no pointers, don't need to scan further.
		if((bits & bitNoPointers) != 0)
			continue;

		debug_scanblock(obj, size);
	}
}

// Append obj to the work buffer.
// _wbuf, _wp, _nobj are input/output parameters and are specifying the work buffer.
static void
enqueue(Obj obj, Workbuf **_wbuf, Obj **_wp, uintptr *_nobj)
{
	uintptr nobj, off;
	Obj *wp;
	Workbuf *wbuf;

	if(Debug > 1)
		runtime·printf("append obj(%p %D %p)\n", obj.p, (int64)obj.n, obj.ti);

	// Align obj.b to a word boundary.
	off = (uintptr)obj.p & (PtrSize-1);
	if(off != 0) {
		obj.p += PtrSize - off;
		obj.n -= PtrSize - off;
		obj.ti = 0;
	}

	if(obj.p == nil || obj.n == 0)
		return;

	// Load work buffer state
	wp = *_wp;
	wbuf = *_wbuf;
	nobj = *_nobj;

	// If another proc wants a pointer, give it some.
	if(work.nwait > 0 && nobj > handoffThreshold && work.full == 0) {
		wbuf->nobj = nobj;
		wbuf = handoff(wbuf);
		nobj = wbuf->nobj;
		wp = wbuf->obj + nobj;
	}

	// If buffer is full, get a new one.
	if(wbuf == nil || nobj >= nelem(wbuf->obj)) {
		if(wbuf != nil)
			wbuf->nobj = nobj;
		wbuf = getempty(wbuf);
		wp = wbuf->obj;
		nobj = 0;
	}

	*wp = obj;
	wp++;
	nobj++;

	// Save work buffer state
	*_wp = wp;
	*_wbuf = wbuf;
	*_nobj = nobj;
}

static void
markroot(ParFor *desc, uint32 i)
{
	Obj *wp;
	Workbuf *wbuf;
	uintptr nobj;

	USED(&desc);
	wp = nil;
	wbuf = nil;
	nobj = 0;
	enqueue(work.roots[i], &wbuf, &wp, &nobj);
	scanblock(wbuf, wp, nobj, false);
}

// Get an empty work buffer off the work.empty list,
// allocating new buffers as needed.
static Workbuf*
getempty(Workbuf *b)
{
	if(b != nil)
		runtime·lfstackpush(&work.full, &b->node);
	b = (Workbuf*)runtime·lfstackpop(&work.empty);
	if(b == nil) {
		// Need to allocate.
		runtime·lock(&work);
		if(work.nchunk < sizeof *b) {
			work.nchunk = 1<<20;
			work.chunk = runtime·SysAlloc(work.nchunk);
			if(work.chunk == nil)
				runtime·throw("runtime: cannot allocate memory");
		}
		b = (Workbuf*)work.chunk;
		work.chunk += sizeof *b;
		work.nchunk -= sizeof *b;
		runtime·unlock(&work);
	}
	b->nobj = 0;
	return b;
}

static void
putempty(Workbuf *b)
{
	if(CollectStats)
		runtime·xadd64(&gcstats.putempty, 1);

	runtime·lfstackpush(&work.empty, &b->node);
}

// Get a full work buffer off the work.full list, or return nil.
static Workbuf*
getfull(Workbuf *b)
{
	int32 i;

	if(CollectStats)
		runtime·xadd64(&gcstats.getfull, 1);

	if(b != nil)
		runtime·lfstackpush(&work.empty, &b->node);
	b = (Workbuf*)runtime·lfstackpop(&work.full);
	if(b != nil || work.nproc == 1)
		return b;

	runtime·xadd(&work.nwait, +1);
	for(i=0;; i++) {
		if(work.full != 0) {
			runtime·xadd(&work.nwait, -1);
			b = (Workbuf*)runtime·lfstackpop(&work.full);
			if(b != nil)
				return b;
			runtime·xadd(&work.nwait, +1);
		}
		if(work.nwait == work.nproc)
			return nil;
		if(i < 10) {
			m->gcstats.nprocyield++;
			runtime·procyield(20);
		} else if(i < 20) {
			m->gcstats.nosyield++;
			runtime·osyield();
		} else {
			m->gcstats.nsleep++;
			runtime·usleep(100);
		}
	}
}

static Workbuf*
handoff(Workbuf *b)
{
	int32 n;
	Workbuf *b1;

	// Make new buffer with half of b's pointers.
	b1 = getempty(nil);
	n = b->nobj/2;
	b->nobj -= n;
	b1->nobj = n;
	runtime·memmove(b1->obj, b->obj+b->nobj, n*sizeof b1->obj[0]);
	m->gcstats.nhandoff++;
	m->gcstats.nhandoffcnt += n;

	// Put b on full list - let first half of b get stolen.
	runtime·lfstackpush(&work.full, &b->node);
	return b1;
}

static void
addroot(Obj obj)
{
	uint32 cap;
	Obj *new;

	if(work.nroot >= work.rootcap) {
		cap = PageSize/sizeof(Obj);
		if(cap < 2*work.rootcap)
			cap = 2*work.rootcap;
		new = (Obj*)runtime·SysAlloc(cap*sizeof(Obj));
		if(new == nil)
			runtime·throw("runtime: cannot allocate memory");
		if(work.roots != nil) {
			runtime·memmove(new, work.roots, work.rootcap*sizeof(Obj));
			runtime·SysFree(work.roots, work.rootcap*sizeof(Obj));
		}
		work.roots = new;
		work.rootcap = cap;
	}
	work.roots[work.nroot] = obj;
	work.nroot++;
}

// Scan a stack frame.  The doframe parameter is a signal that the previously
// scanned activation has an unknown argument size.  When *doframe is true the
// current activation must have its entire frame scanned.  Otherwise, only the
// locals need to be scanned.
static void
addframeroots(Func *f, byte*, byte *sp, void *doframe)
{
	uintptr outs;

	if(thechar == '5')
		sp += sizeof(uintptr);
	if(f->locals == 0 || *(bool*)doframe == true)
		addroot((Obj){sp, f->frame - sizeof(uintptr), 0});
	else if(f->locals > 0) {
		outs = f->frame - sizeof(uintptr) - f->locals;
		addroot((Obj){sp + outs, f->locals, 0});
	}
	if(f->args > 0)
		addroot((Obj){sp + f->frame, f->args, 0});
	*(bool*)doframe = (f->args == ArgsSizeUnknown);
}

static void
addstackroots(G *gp)
{
	M *mp;
	int32 n;
	Stktop *stk;
	byte *sp, *guard, *pc;
	Func *f;
	bool doframe;

	stk = (Stktop*)gp->stackbase;
	guard = (byte*)gp->stackguard;

	if(gp == g) {
		// Scanning our own stack: start at &gp.
		sp = runtime·getcallersp(&gp);
		pc = runtime·getcallerpc(&gp);
	} else if((mp = gp->m) != nil && mp->helpgc) {
		// gchelper's stack is in active use and has no interesting pointers.
		return;
	} else if(gp->gcstack != (uintptr)nil) {
		// Scanning another goroutine that is about to enter or might
		// have just exited a system call. It may be executing code such
		// as schedlock and may have needed to start a new stack segment.
		// Use the stack segment and stack pointer at the time of
		// the system call instead, since that won't change underfoot.
		sp = (byte*)gp->gcsp;
		pc = gp->gcpc;
		stk = (Stktop*)gp->gcstack;
		guard = (byte*)gp->gcguard;
	} else {
		// Scanning another goroutine's stack.
		// The goroutine is usually asleep (the world is stopped).
		sp = (byte*)gp->sched.sp;
		pc = gp->sched.pc;
		if(ScanStackByFrames && pc == (byte*)runtime·goexit && gp->fnstart != nil) {
			// The goroutine has not started. However, its incoming
			// arguments are live at the top of the stack and must
			// be scanned.  No other live values should be on the
			// stack.
			f = runtime·findfunc((uintptr)gp->fnstart->fn);
			if(f->args > 0) {
				if(thechar == '5')
					sp += sizeof(uintptr);
				addroot((Obj){sp, f->args, 0});
			}
			return;
		}
	}
	if (ScanStackByFrames) {
		doframe = false;
		runtime·gentraceback(pc, sp, nil, gp, 0, nil, 0x7fffffff, addframeroots, &doframe);
	} else {
		USED(pc);
		n = 0;
		while(stk) {
			if(sp < guard-StackGuard || (byte*)stk < sp) {
				runtime·printf("scanstack inconsistent: g%D#%d sp=%p not in [%p,%p]\n", gp->goid, n, sp, guard-StackGuard, stk);
				runtime·throw("scanstack");
			}
			addroot((Obj){sp, (byte*)stk - sp, (uintptr)defaultProg | PRECISE | LOOP});
			sp = (byte*)stk->gobuf.sp;
			guard = stk->stackguard;
			stk = (Stktop*)stk->stackbase;
			n++;
		}
	}
}

static void
addfinroots(void *v)
{
	uintptr size;
	void *base;

	size = 0;
	if(!runtime·mlookup(v, &base, &size, nil) || !runtime·blockspecial(base))
		runtime·throw("mark - finalizer inconsistency");

	// do not mark the finalizer block itself.  just mark the things it points at.
	addroot((Obj){base, size, 0});
}

static void
addroots(void)
{
	G *gp;
	FinBlock *fb;
	MSpan *s, **allspans;
	uint32 spanidx;

	work.nroot = 0;

	// data & bss
	// TODO(atom): load balancing
	addroot((Obj){data, edata - data, (uintptr)gcdata});
	addroot((Obj){bss, ebss - bss, (uintptr)gcbss});

	// MSpan.types
	allspans = runtime·mheap->allspans;
	for(spanidx=0; spanidx<runtime·mheap->nspan; spanidx++) {
		s = allspans[spanidx];
		if(s->state == MSpanInUse) {
			// The garbage collector ignores type pointers stored in MSpan.types:
			//  - Compiler-generated types are stored outside of heap.
			//  - The reflect package has runtime-generated types cached in its data structures.
			//    The garbage collector relies on finding the references via that cache.
			switch(s->types.compression) {
			case MTypes_Empty:
			case MTypes_Single:
				break;
			case MTypes_Words:
			case MTypes_Bytes:
				markonly((byte*)s->types.data);
				break;
			}
		}
	}

	// stacks
	for(gp=runtime·allg; gp!=nil; gp=gp->alllink) {
		switch(gp->status){
		default:
			runtime·printf("unexpected G.status %d\n", gp->status);
			runtime·throw("mark - bad status");
		case Gdead:
			break;
		case Grunning:
			if(gp != g)
				runtime·throw("mark - world not stopped");
			addstackroots(gp);
			break;
		case Grunnable:
		case Gsyscall:
		case Gwaiting:
			addstackroots(gp);
			break;
		}
	}

	runtime·walkfintab(addfinroots);

	for(fb=allfin; fb; fb=fb->alllink)
		addroot((Obj){(byte*)fb->fin, fb->cnt*sizeof(fb->fin[0]), 0});
}

static bool
handlespecial(byte *p, uintptr size)
{
	FuncVal *fn;
	uintptr nret;
	FinBlock *block;
	Finalizer *f;

	if(!runtime·getfinalizer(p, true, &fn, &nret)) {
		runtime·setblockspecial(p, false);
		runtime·MProf_Free(p, size);
		return false;
	}

	runtime·lock(&finlock);
	if(finq == nil || finq->cnt == finq->cap) {
		if(finc == nil) {
			finc = runtime·SysAlloc(PageSize);
			if(finc == nil)
				runtime·throw("runtime: cannot allocate memory");
			finc->cap = (PageSize - sizeof(FinBlock)) / sizeof(Finalizer) + 1;
			finc->alllink = allfin;
			allfin = finc;
		}
		block = finc;
		finc = block->next;
		block->next = finq;
		finq = block;
	}
	f = &finq->fin[finq->cnt];
	finq->cnt++;
	f->fn = fn;
	f->nret = nret;
	f->arg = p;
	runtime·unlock(&finlock);
	return true;
}

// Sweep frees or collects finalizers for blocks not marked in the mark phase.
// It clears the mark bits in preparation for the next GC round.
static void
sweepspan(ParFor *desc, uint32 idx)
{
	int32 cl, n, npages;
	uintptr size;
	byte *p;
	MCache *c;
	byte *arena_start;
	MLink head, *end;
	int32 nfree;
	byte *type_data;
	byte compression;
	uintptr type_data_inc;
	MSpan *s;

	USED(&desc);
	s = runtime·mheap->allspans[idx];
	if(s->state != MSpanInUse)
		return;
	arena_start = runtime·mheap->arena_start;
	p = (byte*)(s->start << PageShift);
	cl = s->sizeclass;
	size = s->elemsize;
	if(cl == 0) {
		n = 1;
	} else {
		// Chunk full of small blocks.
		npages = runtime·class_to_allocnpages[cl];
		n = (npages << PageShift) / size;
	}
	nfree = 0;
	end = &head;
	c = m->mcache;
	
	type_data = (byte*)s->types.data;
	type_data_inc = sizeof(uintptr);
	compression = s->types.compression;
	switch(compression) {
	case MTypes_Bytes:
		type_data += 8*sizeof(uintptr);
		type_data_inc = 1;
		break;
	}

	// Sweep through n objects of given size starting at p.
	// This thread owns the span now, so it can manipulate
	// the block bitmap without atomic operations.
	for(; n > 0; n--, p += size, type_data+=type_data_inc) {
		uintptr off, *bitp, shift, bits;

		off = (uintptr*)p - (uintptr*)arena_start;
		bitp = (uintptr*)arena_start - off/wordsPerBitmapWord - 1;
		shift = off % wordsPerBitmapWord;
		bits = *bitp>>shift;

		if((bits & bitAllocated) == 0)
			continue;

		if((bits & bitMarked) != 0) {
			if(DebugMark) {
				if(!(bits & bitSpecial))
					runtime·printf("found spurious mark on %p\n", p);
				*bitp &= ~(bitSpecial<<shift);
			}
			*bitp &= ~(bitMarked<<shift);
			continue;
		}

		// Special means it has a finalizer or is being profiled.
		// In DebugMark mode, the bit has been coopted so
		// we have to assume all blocks are special.
		if(DebugMark || (bits & bitSpecial) != 0) {
			if(handlespecial(p, size))
				continue;
		}

		// Mark freed; restore block boundary bit.
		*bitp = (*bitp & ~(bitMask<<shift)) | (bitBlockBoundary<<shift);

		if(cl == 0) {
			// Free large span.
			runtime·unmarkspan(p, 1<<PageShift);
			*(uintptr*)p = (uintptr)0xdeaddeaddeaddeadll;	// needs zeroing
			runtime·MHeap_Free(runtime·mheap, s, 1);
			c->local_alloc -= size;
			c->local_nfree++;
		} else {
			// Free small object.
			switch(compression) {
			case MTypes_Words:
				*(uintptr*)type_data = 0;
				break;
			case MTypes_Bytes:
				*(byte*)type_data = 0;
				break;
			}
			if(size > sizeof(uintptr))
				((uintptr*)p)[1] = (uintptr)0xdeaddeaddeaddeadll;	// mark as "needs to be zeroed"
			
			end->next = (MLink*)p;
			end = (MLink*)p;
			nfree++;
		}
	}

	if(nfree) {
		c->local_by_size[cl].nfree += nfree;
		c->local_alloc -= size * nfree;
		c->local_nfree += nfree;
		c->local_cachealloc -= nfree * size;
		c->local_objects -= nfree;
		runtime·MCentral_FreeSpan(&runtime·mheap->central[cl], s, nfree, head.next, end);
	}
}

static void
dumpspan(uint32 idx)
{
	int32 sizeclass, n, npages, i, column;
	uintptr size;
	byte *p;
	byte *arena_start;
	MSpan *s;
	bool allocated, special;

	s = runtime·mheap->allspans[idx];
	if(s->state != MSpanInUse)
		return;
	arena_start = runtime·mheap->arena_start;
	p = (byte*)(s->start << PageShift);
	sizeclass = s->sizeclass;
	size = s->elemsize;
	if(sizeclass == 0) {
		n = 1;
	} else {
		npages = runtime·class_to_allocnpages[sizeclass];
		n = (npages << PageShift) / size;
	}
	
	runtime·printf("%p .. %p:\n", p, p+n*size);
	column = 0;
	for(; n>0; n--, p+=size) {
		uintptr off, *bitp, shift, bits;

		off = (uintptr*)p - (uintptr*)arena_start;
		bitp = (uintptr*)arena_start - off/wordsPerBitmapWord - 1;
		shift = off % wordsPerBitmapWord;
		bits = *bitp>>shift;

		allocated = ((bits & bitAllocated) != 0);
		special = ((bits & bitSpecial) != 0);

		for(i=0; i<size; i+=sizeof(void*)) {
			if(column == 0) {
				runtime·printf("\t");
			}
			if(i == 0) {
				runtime·printf(allocated ? "(" : "[");
				runtime·printf(special ? "@" : "");
				runtime·printf("%p: ", p+i);
			} else {
				runtime·printf(" ");
			}

			runtime·printf("%p", *(void**)(p+i));

			if(i+sizeof(void*) >= size) {
				runtime·printf(allocated ? ") " : "] ");
			}

			column++;
			if(column == 8) {
				runtime·printf("\n");
				column = 0;
			}
		}
	}
	runtime·printf("\n");
}

// A debugging function to dump the contents of memory
void
runtime·memorydump(void)
{
	uint32 spanidx;

	for(spanidx=0; spanidx<runtime·mheap->nspan; spanidx++) {
		dumpspan(spanidx);
	}
}

void
runtime·gchelper(void)
{
	gchelperstart();

	// parallel mark for over gc roots
	runtime·parfordo(work.markfor);

	// help other threads scan secondary blocks
	scanblock(nil, nil, 0, true);

	if(DebugMark) {
		// wait while the main thread executes mark(debug_scanblock)
		while(runtime·atomicload(&work.debugmarkdone) == 0)
			runtime·usleep(10);
	}

	runtime·parfordo(work.sweepfor);
	bufferList[m->helpgc].busy = 0;
	if(runtime·xadd(&work.ndone, +1) == work.nproc-1)
		runtime·notewakeup(&work.alldone);
}

#define GcpercentUnknown (-2)

// Initialized from $GOGC.  GOGC=off means no gc.
//
// Next gc is after we've allocated an extra amount of
// memory proportional to the amount already in use.
// If gcpercent=100 and we're using 4M, we'll gc again
// when we get to 8M.  This keeps the gc cost in linear
// proportion to the allocation cost.  Adjusting gcpercent
// just changes the linear constant (and also the amount of
// extra memory used).
static int32 gcpercent = GcpercentUnknown;

static void
cachestats(GCStats *stats)
{
	M *mp;
	MCache *c;
	P *p, **pp;
	int32 i;
	uint64 stacks_inuse;
	uint64 *src, *dst;

	if(stats)
		runtime·memclr((byte*)stats, sizeof(*stats));
	stacks_inuse = 0;
	for(mp=runtime·allm; mp; mp=mp->alllink) {
		stacks_inuse += mp->stackinuse*FixedStack;
		if(stats) {
			src = (uint64*)&mp->gcstats;
			dst = (uint64*)stats;
			for(i=0; i<sizeof(*stats)/sizeof(uint64); i++)
				dst[i] += src[i];
			runtime·memclr((byte*)&mp->gcstats, sizeof(mp->gcstats));
		}
	}
	for(pp=runtime·allp; p=*pp; pp++) {
		c = p->mcache;
		if(c==nil)
			continue;
		runtime·purgecachedstats(c);
		for(i=0; i<nelem(c->local_by_size); i++) {
			mstats.by_size[i].nmalloc += c->local_by_size[i].nmalloc;
			c->local_by_size[i].nmalloc = 0;
			mstats.by_size[i].nfree += c->local_by_size[i].nfree;
			c->local_by_size[i].nfree = 0;
		}
	}
	mstats.stacks_inuse = stacks_inuse;
}

// Structure of arguments passed to function gc().
// This allows the arguments to be passed via reflect·call.
struct gc_args
{
	int32 force;
};

static void gc(struct gc_args *args);

static int32
readgogc(void)
{
	byte *p;

	p = runtime·getenv("GOGC");
	if(p == nil || p[0] == '\0')
		return 100;
	if(runtime·strcmp(p, (byte*)"off") == 0)
		return -1;
	return runtime·atoi(p);
}

void
runtime·gc(int32 force)
{
	byte *p;
	struct gc_args a, *ap;
	FuncVal gcv;

	// The atomic operations are not atomic if the uint64s
	// are not aligned on uint64 boundaries. This has been
	// a problem in the past.
	if((((uintptr)&work.empty) & 7) != 0)
		runtime·throw("runtime: gc work buffer is misaligned");
	if((((uintptr)&work.full) & 7) != 0)
		runtime·throw("runtime: gc work buffer is misaligned");

	// The gc is turned off (via enablegc) until
	// the bootstrap has completed.
	// Also, malloc gets called in the guts
	// of a number of libraries that might be
	// holding locks.  To avoid priority inversion
	// problems, don't bother trying to run gc
	// while holding a lock.  The next mallocgc
	// without a lock will do the gc instead.
	if(!mstats.enablegc || m->locks > 0 || runtime·panicking)
		return;

	if(gcpercent == GcpercentUnknown) {	// first time through
		gcpercent = readgogc();

		p = runtime·getenv("GOGCTRACE");
		if(p != nil)
			gctrace = runtime·atoi(p);
	}
	if(gcpercent < 0)
		return;

	// Run gc on a bigger stack to eliminate
	// a potentially large number of calls to runtime·morestack.
	a.force = force;
	ap = &a;
	m->moreframesize_minalloc = StackBig;
	gcv.fn = (void*)gc;
	reflect·call(&gcv, (byte*)&ap, sizeof(ap));

	if(gctrace > 1 && !force) {
		a.force = 1;
		gc(&a);
	}
}

static FuncVal runfinqv = {runfinq};

static void
gc(struct gc_args *args)
{
	int64 t0, t1, t2, t3, t4;
	uint64 heap0, heap1, obj0, obj1, ninstr;
	GCStats stats;
	M *mp;
	uint32 i;
	Eface eface;

	runtime·semacquire(&runtime·worldsema);
	if(!args->force && mstats.heap_alloc < mstats.next_gc) {
		runtime·semrelease(&runtime·worldsema);
		return;
	}

	t0 = runtime·nanotime();

	m->gcing = 1;
	runtime·stoptheworld();

	if(CollectStats)
		runtime·memclr((byte*)&gcstats, sizeof(gcstats));

	for(mp=runtime·allm; mp; mp=mp->alllink)
		runtime·settype_flush(mp, false);

	heap0 = 0;
	obj0 = 0;
	if(gctrace) {
		cachestats(nil);
		heap0 = mstats.heap_alloc;
		obj0 = mstats.nmalloc - mstats.nfree;
	}

	m->locks++;	// disable gc during mallocs in parforalloc
	if(work.markfor == nil)
		work.markfor = runtime·parforalloc(MaxGcproc);
	if(work.sweepfor == nil)
		work.sweepfor = runtime·parforalloc(MaxGcproc);
	m->locks--;

	if(itabtype == nil) {
		// get C pointer to the Go type "itab"
		runtime·gc_itab_ptr(&eface);
		itabtype = ((PtrType*)eface.type)->elem;
	}

	work.nwait = 0;
	work.ndone = 0;
	work.debugmarkdone = 0;
	work.nproc = runtime·gcprocs();
	addroots();
	runtime·parforsetup(work.markfor, work.nproc, work.nroot, nil, false, markroot);
	runtime·parforsetup(work.sweepfor, work.nproc, runtime·mheap->nspan, nil, true, sweepspan);
	if(work.nproc > 1) {
		runtime·noteclear(&work.alldone);
		runtime·helpgc(work.nproc);
	}

	t1 = runtime·nanotime();

	gchelperstart();
	runtime·parfordo(work.markfor);
	scanblock(nil, nil, 0, true);

	if(DebugMark) {
		for(i=0; i<work.nroot; i++)
			debug_scanblock(work.roots[i].p, work.roots[i].n);
		runtime·atomicstore(&work.debugmarkdone, 1);
	}
	t2 = runtime·nanotime();

	runtime·parfordo(work.sweepfor);
	bufferList[m->helpgc].busy = 0;
	t3 = runtime·nanotime();

	if(work.nproc > 1)
		runtime·notesleep(&work.alldone);

	cachestats(&stats);

	stats.nprocyield += work.sweepfor->nprocyield;
	stats.nosyield += work.sweepfor->nosyield;
	stats.nsleep += work.sweepfor->nsleep;

	mstats.next_gc = mstats.heap_alloc+mstats.heap_alloc*gcpercent/100;
	m->gcing = 0;

	if(finq != nil) {
		m->locks++;	// disable gc during the mallocs in newproc
		// kick off or wake up goroutine to run queued finalizers
		if(fing == nil)
			fing = runtime·newproc1(&runfinqv, nil, 0, 0, runtime·gc);
		else if(fingwait) {
			fingwait = 0;
			runtime·ready(fing);
		}
		m->locks--;
	}

	heap1 = mstats.heap_alloc;
	obj1 = mstats.nmalloc - mstats.nfree;

	t4 = runtime·nanotime();
	mstats.last_gc = t4;
	mstats.pause_ns[mstats.numgc%nelem(mstats.pause_ns)] = t4 - t0;
	mstats.pause_total_ns += t4 - t0;
	mstats.numgc++;
	if(mstats.debuggc)
		runtime·printf("pause %D\n", t4-t0);

	if(gctrace) {
		runtime·printf("gc%d(%d): %D+%D+%D ms, %D -> %D MB %D -> %D (%D-%D) objects,"
				" %D(%D) handoff, %D(%D) steal, %D/%D/%D yields\n",
			mstats.numgc, work.nproc, (t2-t1)/1000000, (t3-t2)/1000000, (t1-t0+t4-t3)/1000000,
			heap0>>20, heap1>>20, obj0, obj1,
			mstats.nmalloc, mstats.nfree,
			stats.nhandoff, stats.nhandoffcnt,
			work.sweepfor->nsteal, work.sweepfor->nstealcnt,
			stats.nprocyield, stats.nosyield, stats.nsleep);
		if(CollectStats) {
			runtime·printf("scan: %D bytes, %D objects, %D untyped, %D types from MSpan\n",
				gcstats.nbytes, gcstats.obj.cnt, gcstats.obj.notype, gcstats.obj.typelookup);
			if(gcstats.ptr.cnt != 0)
				runtime·printf("avg ptrbufsize: %D (%D/%D)\n",
					gcstats.ptr.sum/gcstats.ptr.cnt, gcstats.ptr.sum, gcstats.ptr.cnt);
			if(gcstats.obj.cnt != 0)
				runtime·printf("avg nobj: %D (%D/%D)\n",
					gcstats.obj.sum/gcstats.obj.cnt, gcstats.obj.sum, gcstats.obj.cnt);
			runtime·printf("rescans: %D, %D bytes\n", gcstats.rescan, gcstats.rescanbytes);

			runtime·printf("instruction counts:\n");
			ninstr = 0;
			for(i=0; i<nelem(gcstats.instr); i++) {
				runtime·printf("\t%d:\t%D\n", i, gcstats.instr[i]);
				ninstr += gcstats.instr[i];
			}
			runtime·printf("\ttotal:\t%D\n", ninstr);

			runtime·printf("putempty: %D, getfull: %D\n", gcstats.putempty, gcstats.getfull);
		}
	}

	runtime·MProf_GC();
	runtime·semrelease(&runtime·worldsema);
	runtime·starttheworld();

	// give the queued finalizers, if any, a chance to run
	if(finq != nil)
		runtime·gosched();
}

void
runtime·ReadMemStats(MStats *stats)
{
	// Have to acquire worldsema to stop the world,
	// because stoptheworld can only be used by
	// one goroutine at a time, and there might be
	// a pending garbage collection already calling it.
	runtime·semacquire(&runtime·worldsema);
	m->gcing = 1;
	runtime·stoptheworld();
	cachestats(nil);
	*stats = mstats;
	m->gcing = 0;
	runtime·semrelease(&runtime·worldsema);
	runtime·starttheworld();
}

void
runtime∕debug·readGCStats(Slice *pauses)
{
	uint64 *p;
	uint32 i, n;

	// Calling code in runtime/debug should make the slice large enough.
	if(pauses->cap < nelem(mstats.pause_ns)+3)
		runtime·throw("runtime: short slice passed to readGCStats");

	// Pass back: pauses, last gc (absolute time), number of gc, total pause ns.
	p = (uint64*)pauses->array;
	runtime·lock(runtime·mheap);
	n = mstats.numgc;
	if(n > nelem(mstats.pause_ns))
		n = nelem(mstats.pause_ns);
	
	// The pause buffer is circular. The most recent pause is at
	// pause_ns[(numgc-1)%nelem(pause_ns)], and then backward
	// from there to go back farther in time. We deliver the times
	// most recent first (in p[0]).
	for(i=0; i<n; i++)
		p[i] = mstats.pause_ns[(mstats.numgc-1-i)%nelem(mstats.pause_ns)];

	p[n] = mstats.last_gc;
	p[n+1] = mstats.numgc;
	p[n+2] = mstats.pause_total_ns;	
	runtime·unlock(runtime·mheap);
	pauses->len = n+3;
}

void
runtime∕debug·setGCPercent(intgo in, intgo out)
{
	runtime·lock(runtime·mheap);
	if(gcpercent == GcpercentUnknown)
		gcpercent = readgogc();
	out = gcpercent;
	if(in < 0)
		in = -1;
	gcpercent = in;
	runtime·unlock(runtime·mheap);
	FLUSH(&out);
}

static void
gchelperstart(void)
{
	if(m->helpgc < 0 || m->helpgc >= MaxGcproc)
		runtime·throw("gchelperstart: bad m->helpgc");
	if(runtime·xchg(&bufferList[m->helpgc].busy, 1))
		runtime·throw("gchelperstart: already busy");
}

static void
runfinq(void)
{
	Finalizer *f;
	FinBlock *fb, *next;
	byte *frame;
	uint32 framesz, framecap, i;

	frame = nil;
	framecap = 0;
	for(;;) {
		// There's no need for a lock in this section
		// because it only conflicts with the garbage
		// collector, and the garbage collector only
		// runs when everyone else is stopped, and
		// runfinq only stops at the gosched() or
		// during the calls in the for loop.
		fb = finq;
		finq = nil;
		if(fb == nil) {
			fingwait = 1;
			runtime·park(nil, nil, "finalizer wait");
			continue;
		}
		if(raceenabled)
			runtime·racefingo();
		for(; fb; fb=next) {
			next = fb->next;
			for(i=0; i<fb->cnt; i++) {
				f = &fb->fin[i];
				framesz = sizeof(uintptr) + f->nret;
				if(framecap < framesz) {
					runtime·free(frame);
					frame = runtime·mal(framesz);
					framecap = framesz;
				}
				*(void**)frame = f->arg;
				reflect·call(f->fn, frame, sizeof(uintptr) + f->nret);
				f->fn = nil;
				f->arg = nil;
			}
			fb->cnt = 0;
			fb->next = finc;
			finc = fb;
		}
		runtime·gc(1);	// trigger another gc to clean up the finalized objects, if possible
	}
}

// mark the block at v of size n as allocated.
// If noptr is true, mark it as having no pointers.
void
runtime·markallocated(void *v, uintptr n, bool noptr)
{
	uintptr *b, obits, bits, off, shift;

	if(0)
		runtime·printf("markallocated %p+%p\n", v, n);

	if((byte*)v+n > (byte*)runtime·mheap->arena_used || (byte*)v < runtime·mheap->arena_start)
		runtime·throw("markallocated: bad pointer");

	off = (uintptr*)v - (uintptr*)runtime·mheap->arena_start;  // word offset
	b = (uintptr*)runtime·mheap->arena_start - off/wordsPerBitmapWord - 1;
	shift = off % wordsPerBitmapWord;

	for(;;) {
		obits = *b;
		bits = (obits & ~(bitMask<<shift)) | (bitAllocated<<shift);
		if(noptr)
			bits |= bitNoPointers<<shift;
		if(runtime·singleproc) {
			*b = bits;
			break;
		} else {
			// more than one goroutine is potentially running: use atomic op
			if(runtime·casp((void**)b, (void*)obits, (void*)bits))
				break;
		}
	}
}

// mark the block at v of size n as freed.
void
runtime·markfreed(void *v, uintptr n)
{
	uintptr *b, obits, bits, off, shift;

	if(0)
		runtime·printf("markallocated %p+%p\n", v, n);

	if((byte*)v+n > (byte*)runtime·mheap->arena_used || (byte*)v < runtime·mheap->arena_start)
		runtime·throw("markallocated: bad pointer");

	off = (uintptr*)v - (uintptr*)runtime·mheap->arena_start;  // word offset
	b = (uintptr*)runtime·mheap->arena_start - off/wordsPerBitmapWord - 1;
	shift = off % wordsPerBitmapWord;

	for(;;) {
		obits = *b;
		bits = (obits & ~(bitMask<<shift)) | (bitBlockBoundary<<shift);
		if(runtime·singleproc) {
			*b = bits;
			break;
		} else {
			// more than one goroutine is potentially running: use atomic op
			if(runtime·casp((void**)b, (void*)obits, (void*)bits))
				break;
		}
	}
}

// check that the block at v of size n is marked freed.
void
runtime·checkfreed(void *v, uintptr n)
{
	uintptr *b, bits, off, shift;

	if(!runtime·checking)
		return;

	if((byte*)v+n > (byte*)runtime·mheap->arena_used || (byte*)v < runtime·mheap->arena_start)
		return;	// not allocated, so okay

	off = (uintptr*)v - (uintptr*)runtime·mheap->arena_start;  // word offset
	b = (uintptr*)runtime·mheap->arena_start - off/wordsPerBitmapWord - 1;
	shift = off % wordsPerBitmapWord;

	bits = *b>>shift;
	if((bits & bitAllocated) != 0) {
		runtime·printf("checkfreed %p+%p: off=%p have=%p\n",
			v, n, off, bits & bitMask);
		runtime·throw("checkfreed: not freed");
	}
}

// mark the span of memory at v as having n blocks of the given size.
// if leftover is true, there is left over space at the end of the span.
void
runtime·markspan(void *v, uintptr size, uintptr n, bool leftover)
{
	uintptr *b, off, shift;
	byte *p;

	if((byte*)v+size*n > (byte*)runtime·mheap->arena_used || (byte*)v < runtime·mheap->arena_start)
		runtime·throw("markspan: bad pointer");

	p = v;
	if(leftover)	// mark a boundary just past end of last block too
		n++;
	for(; n-- > 0; p += size) {
		// Okay to use non-atomic ops here, because we control
		// the entire span, and each bitmap word has bits for only
		// one span, so no other goroutines are changing these
		// bitmap words.
		off = (uintptr*)p - (uintptr*)runtime·mheap->arena_start;  // word offset
		b = (uintptr*)runtime·mheap->arena_start - off/wordsPerBitmapWord - 1;
		shift = off % wordsPerBitmapWord;
		*b = (*b & ~(bitMask<<shift)) | (bitBlockBoundary<<shift);
	}
}

// unmark the span of memory at v of length n bytes.
void
runtime·unmarkspan(void *v, uintptr n)
{
	uintptr *p, *b, off;

	if((byte*)v+n > (byte*)runtime·mheap->arena_used || (byte*)v < runtime·mheap->arena_start)
		runtime·throw("markspan: bad pointer");

	p = v;
	off = p - (uintptr*)runtime·mheap->arena_start;  // word offset
	if(off % wordsPerBitmapWord != 0)
		runtime·throw("markspan: unaligned pointer");
	b = (uintptr*)runtime·mheap->arena_start - off/wordsPerBitmapWord - 1;
	n /= PtrSize;
	if(n%wordsPerBitmapWord != 0)
		runtime·throw("unmarkspan: unaligned length");
	// Okay to use non-atomic ops here, because we control
	// the entire span, and each bitmap word has bits for only
	// one span, so no other goroutines are changing these
	// bitmap words.
	n /= wordsPerBitmapWord;
	while(n-- > 0)
		*b-- = 0;
}

bool
runtime·blockspecial(void *v)
{
	uintptr *b, off, shift;

	if(DebugMark)
		return true;

	off = (uintptr*)v - (uintptr*)runtime·mheap->arena_start;
	b = (uintptr*)runtime·mheap->arena_start - off/wordsPerBitmapWord - 1;
	shift = off % wordsPerBitmapWord;

	return (*b & (bitSpecial<<shift)) != 0;
}

void
runtime·setblockspecial(void *v, bool s)
{
	uintptr *b, off, shift, bits, obits;

	if(DebugMark)
		return;

	off = (uintptr*)v - (uintptr*)runtime·mheap->arena_start;
	b = (uintptr*)runtime·mheap->arena_start - off/wordsPerBitmapWord - 1;
	shift = off % wordsPerBitmapWord;

	for(;;) {
		obits = *b;
		if(s)
			bits = obits | (bitSpecial<<shift);
		else
			bits = obits & ~(bitSpecial<<shift);
		if(runtime·singleproc) {
			*b = bits;
			break;
		} else {
			// more than one goroutine is potentially running: use atomic op
			if(runtime·casp((void**)b, (void*)obits, (void*)bits))
				break;
		}
	}
}

void
runtime·MHeap_MapBits(MHeap *h)
{
	// Caller has added extra mappings to the arena.
	// Add extra mappings of bitmap words as needed.
	// We allocate extra bitmap pieces in chunks of bitmapChunk.
	enum {
		bitmapChunk = 8192
	};
	uintptr n;

	n = (h->arena_used - h->arena_start) / wordsPerBitmapWord;
	n = (n+bitmapChunk-1) & ~(bitmapChunk-1);
	if(h->bitmap_mapped >= n)
		return;

	runtime·SysMap(h->arena_start - n, n - h->bitmap_mapped);
	h->bitmap_mapped = n;
}<|MERGE_RESOLUTION|>--- conflicted
+++ resolved
@@ -19,10 +19,7 @@
 	DebugMark = 0,  // run second pass to check mark
 	CollectStats = 0,
 	ScanStackByFrames = 0,
-<<<<<<< HEAD
-=======
 	IgnorePreciseGC = 0,
->>>>>>> efcc50df
 
 	// Four bits per word (see #defines below).
 	wordsPerBitmapWord = sizeof(void*)*8/4,
