// Copyright 2013 The Go Authors.  All rights reserved.
// Use of this source code is governed by a BSD-style
// license that can be found in the LICENSE file.

package cgotest

// extern void doAdd(int, int);
import "C"

import (
	"sync"
	"testing"
)

var sum struct {
	sync.Mutex
	i int
}

//export Add
func Add(x int) {
	defer func() {
		recover()
	}()
	sum.Lock()
	sum.i += x
	sum.Unlock()
	var p *int
	*p = 2
}

func testCthread(t *testing.T) {
<<<<<<< HEAD
	if runtime.GOARCH == "arm" {
		t.Skip("testCthread disabled on arm")
	}

=======
>>>>>>> efcc50df
	sum.i = 0
	C.doAdd(10, 6)

	want := 10 * (10 - 1) / 2 * 6
	if sum.i != want {
		t.Fatalf("sum=%d, want %d", sum.i, want)
	}
}<|MERGE_RESOLUTION|>--- conflicted
+++ resolved
@@ -30,13 +30,6 @@
 }
 
 func testCthread(t *testing.T) {
-<<<<<<< HEAD
-	if runtime.GOARCH == "arm" {
-		t.Skip("testCthread disabled on arm")
-	}
-
-=======
->>>>>>> efcc50df
 	sum.i = 0
 	C.doAdd(10, 6)
 
