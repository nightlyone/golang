<!--{
	"Title": "Go 1.1 Release Notes",
	"Path":  "/doc/go1.1",
	"Template": true
}-->

<h2 id="introduction">Introduction to Go 1.1</h2>

<p>
The release of <a href="/doc/go1.html">Go version 1</a> (Go 1 or Go 1.0 for short)
in March of 2012 introduced a new period
of stability in the Go language and libraries.
That stability has helped nourish a growing community of Go users
and systems around the world.
Several "point" releases since
then—1.0.1, 1.0.2, and 1.0.3—have been issued.
These point releases fixed known bugs but made
no non-critical changes to the implementation.
</p>

<p>
This new release, Go 1.1, keeps the <a href="/doc/go1compat.html">promise
of compatibility</a> but adds a couple of significant
(backwards-compatible, of course) language changes, has a long list
of (again, compatible) library changes, and
includes major work on the implementation of the compilers,
libraries, and run-time.
The focus is on performance.
Benchmarking is an inexact science at best, but we see significant,
sometimes dramatic speedups for many of our test programs.
We trust that many of our users' programs will also see improvements
just by updating their Go installation and recompiling.
</p>

<p>
This document summarizes the changes between Go 1 and Go 1.1.
Very little if any code will need modification to run with Go 1.1,
although a couple of rare error cases surface with this release
and need to be addressed if they arise.
Details appear below; see the discussion of
<a href="#int">64-bit ints</a> and <a href="#unicode_literals">Unicode literals</a>
in particular.
</p>

<h2 id="language">Changes to the language</h2>

<p>
<a href="/doc/go1compat.html">The Go compatibility document</a> promises
that programs written to the Go 1 language specification will continue to operate,
and those promises are maintained.
In the interest of firming up the specification, though, there are
details about some error cases that have been clarified.
There are also some new language features.
</p>

<h3 id="divzero">Integer division by zero</h3>

<p>
In Go 1, integer division by a constant zero produced a run-time panic:
</p>

<pre>
func f(x int) int {
	return x/0
}
</pre>

<p>
In Go 1.1, an integer division by constant zero is not a legal program, so it is a compile-time error.
</p>

<h3 id="unicode_literals">Surrogates in Unicode literals</h3>

<p>
The definition of string and rune literals has been refined to exclude surrogate halves from the
set of valid Unicode code points.
See the <a href="#unicode">Unicode</a> section for more information.
</p>

<h3 id="method_values">Method values</h3>

<p>
Go 1.1 now implements
<a href="/ref/spec#Method_values">method values</a>,
which are functions that have been bound to a specific receiver value.
For instance, given a
<a href="/pkg/bufio/#Writer"><code>Writer</code></a>
value <code>w</code>,
the expression
<code>w.Write</code>,
a method value, is a function that will always write to <code>w</code>; it is equivalent to
a function literal closing over <code>w</code>:
</p>

<pre>
func (p []byte) (n int, err error) {
	return w.Write(p)
}
</pre>

<p>
Method values are distinct from method expressions, which generate functions
from methods of a given type; the method expression <code>(*bufio.Writer).Write</code>
is equivalent to a function with an extra first argument, a receiver of type
<code>(*bufio.Writer)</code>:
</p>

<pre>
func (w *bufio.Writer, p []byte) (n int, err error) {
	return w.Write(p)
}
</pre>

<p>
<em>Updating</em>: No existing code is affected; the change is strictly backward-compatible.
</p>

<h3 id="return">Return requirements</h3>

<p>
Before Go 1.1, a function that returned a value needed an explicit "return" 
or call to <code>panic</code> at
the end of the function; this was a simple way to make the programmer
be explicit about the meaning of the function. But there are many cases
where a final "return" is clearly unnecessary, such as a function with
only an infinite "for" loop.
</p>

<p>
In Go 1.1, the rule about final "return" statements is more permissive.
It introduces the concept of a
<a href="/ref/spec/#Terminating_statements"><em>terminating statement</em></a>,
a statement that is guaranteed to be the last one a function executes.
Examples include 
"for" loops with no condition and "if-else"
statements in which each half ends in a "return".
If the final statement of a function can be shown <em>syntactically</em> to
be a terminating statement, no final "return" statement is needed.
</p>

<p>
Note that the rule is purely syntactic: it pays no attention to the values in the
code and therefore requires no complex analysis.
</p>

<p>
<em>Updating</em>: The change is backward-compatible, but existing code
with superfluous "return" statements and calls to <code>panic</code> may
be simplified manually.
Such code can be identified by <code>go vet</code>.
</p>

<h2 id="impl">Changes to the implementations and tools</h2>

<h3 id="gccgo">Status of gccgo</h3>

<p>
The GCC release schedule does not coincide with the Go release schedule, so some skew is inevitable in
<code>gccgo</code>'s releases.
The 4.8.0 version of GCC shipped in March, 2013 and includes a nearly-Go 1.1 version of <code>gccgo</code>.
Its library is a little behind the release, but the biggest difference is that method values are not implemented.
Sometime around May 2013, we expect 4.8.1 of GCC to ship with a <code>gccgo</code>
providing a complete Go 1.1 implementaiton.
</p>

<h3 id="gc_flag">Command-line flag parsing</h3>

<p>
In the gc tool chain, the compilers and linkers now use the
same command-line flag parsing rules as the Go flag package, a departure
from the traditional Unix flag parsing. This may affect scripts that invoke
the tool directly.
For example,
<code>go tool 6c -Fw -Dfoo</code> must now be written
<code>go tool 6c -F -w -D foo</code>. 
</p>

<h3 id="int">Size of int on 64-bit platforms</h3>

<p>
The language allows the implementation to choose whether the <code>int</code> type and
<code>uint</code> types are 32 or 64 bits. Previous Go implementations made <code>int</code>
and <code>uint</code> 32 bits on all systems. Both the gc and gccgo implementations
now make
<code>int</code> and <code>uint</code> 64 bits on 64-bit platforms such as AMD64/x86-64.
Among other things, this enables the allocation of slices with
more than 2 billion elements on 64-bit platforms.
</p>

<p>
<em>Updating</em>:
Most programs will be unaffected by this change.
Because Go does not allow implicit conversions between distinct
<a href="/ref/spec/#Numeric_types">numeric types</a>,
no programs will stop compiling due to this change.
However, programs that contain implicit assumptions
that <code>int</code> is only 32 bits may change behavior.
For example, this code prints a positive number on 64-bit systems and
a negative one on 32-bit systems:

<pre>
x := ^uint32(0) // x is 0xffffffff
i := int(x)     // i is -1 on 32-bit systems, 0xffffffff on 64-bit
fmt.Println(i)
</pre>

<p>Portable code intending 32-bit sign extension (yielding <code>-1</code> on all systems)
would instead say:
</p>

<pre>
i := int(int32(x))
</pre>

<h3 id="heap">Heap size on 64-bit architectures</h3>
<<<<<<< HEAD

<p>
On 64-bit architectures only, the maximum heap size has been enlarged substantially,
from a few gigabytes to several tens of gigabytes.
(The exact details depend on the system and may change.)
</p>

<p>
On 32-bit architectures, the heap size has not changed.
</p>

<p>
<em>Updating</em>:
This change should have no effect on existing programs beyond allowing them
to run with larger heaps.
</p>

<h3 id="unicode">Unicode</h3>

<p>
To make it possible to represent code points greater than 65535 in UTF-16,
Unicode defines <em>surrogate halves</em>,
a range of code points to be used only in the assembly of large values, and only in UTF-16.
The code points in that surrogate range are illegal for any other purpose.
In Go 1.1, this constraint is honored by the compiler, libraries, and run-time:
a surrogate half is illegal as a rune value, when encoded as UTF-8, or when
encoded in isolation as UTF-16.
When encountered, for example in converting from a rune to UTF-8, it is
treated as an encoding error and will yield the replacement rune,
<a href="/pkg/unicode/utf8/#RuneError"><code>utf8.RuneError</code></a>,
U+FFFD.
</p>

<p>
This program,
</p>

<pre>
import "fmt"

func main() {
    fmt.Printf("%+q\n", string(0xD800))
}
</pre>

<p>
printed <code>"\ud800"</code> in Go 1.0, but prints <code>"\ufffd"</code> in Go 1.1.
</p>

<p>
Surrogate-half Unicode values are now illegal in rune and string constants, so constants such as
<code>'\ud800'</code> and <code>"\ud800"</code> are now rejected by the compilers.
When written explicitly as UTF-8 encoded bytes,
such strings can still be created, as in <code>"\xed\xa0\x80"</code>.
However, when such a string is decoded as a sequence of runes, as in a range loop, it will yield only <code>utf8.RuneError</code>
values.
</p>

<p>
The Unicode byte order marks U+FFFE and U+FEFF, encoded in UTF-8, are now permitted as the first
character of a Go source file.
Even though their appearance in the byte-order-free UTF-8 encoding is clearly unnecessary,
some editors add them as a kind of "magic number" identifying a UTF-8 encoded file.
</p>

<p>
=======

<p>
On 64-bit architectures, the maximum heap size has been enlarged substantially,
from a few gigabytes to several tens of gigabytes.
(The exact details depend on the system and may change.)
</p>

<p>
On 32-bit architectures, the heap size has not changed.
</p>

<p>
<em>Updating</em>:
This change should have no effect on existing programs beyond allowing them
to run with larger heaps.
</p>

<h3 id="unicode">Unicode</h3>

<p>
To make it possible to represent code points greater than 65535 in UTF-16,
Unicode defines <em>surrogate halves</em>,
a range of code points to be used only in the assembly of large values, and only in UTF-16.
The code points in that surrogate range are illegal for any other purpose.
In Go 1.1, this constraint is honored by the compiler, libraries, and run-time:
a surrogate half is illegal as a rune value, when encoded as UTF-8, or when
encoded in isolation as UTF-16.
When encountered, for example in converting from a rune to UTF-8, it is
treated as an encoding error and will yield the replacement rune,
<a href="/pkg/unicode/utf8/#RuneError"><code>utf8.RuneError</code></a>,
U+FFFD.
</p>

<p>
This program,
</p>

<pre>
import "fmt"

func main() {
    fmt.Printf("%+q\n", string(0xD800))
}
</pre>

<p>
printed <code>"\ud800"</code> in Go 1.0, but prints <code>"\ufffd"</code> in Go 1.1.
</p>

<p>
Surrogate-half Unicode values are now illegal in rune and string constants, so constants such as
<code>'\ud800'</code> and <code>"\ud800"</code> are now rejected by the compilers.
When written explicitly as UTF-8 encoded bytes,
such strings can still be created, as in <code>"\xed\xa0\x80"</code>.
However, when such a string is decoded as a sequence of runes, as in a range loop, it will yield only <code>utf8.RuneError</code>
values.
</p>

<p>
The Unicode byte order mark U+FEFF, encoded in UTF-8, is now permitted as the first
character of a Go source file.
Even though its appearance in the byte-order-free UTF-8 encoding is clearly unnecessary,
some editors add the mark as a kind of "magic number" identifying a UTF-8 encoded file.
</p>

<p>
>>>>>>> efcc50df
<em>Updating</em>:
Most programs will be unaffected by the surrogate change.
Programs that depend on the old behavior should be modified to avoid the issue.
The byte-order-mark change is strictly backward-compatible.
</p>

<h3 id="race">Race detector</h3>

<p>
<<<<<<< HEAD
A major addition to the tools is a <em>race detector</em>, a way to find
bugs in programs caused by problems like concurrent changes to the same variable.
=======
A major addition to the tools is a <em>race detector</em>, a way to
find bugs in programs caused by concurrent access of the same
variable, where at least one of the accesses is a write.
>>>>>>> efcc50df
This new facility is built into the <code>go</code> tool.
For now, it is only available on Linux, Mac OS X, and Windows systems with
64-bit x86 processors.
To enable it, set the <code>-race</code> flag when building or testing your program 
(for instance, <code>go test -race</code>).
The race detector is documented in <a href="/doc/articles/race_detector.html">a separate article</a>.
</p>

<h3 id="gc_asm">The gc assemblers</h3>

<p>
<<<<<<< HEAD
Due to the change of the <a href="#int"><code>int</code></a> to 64 bits and some other changes,
=======
Due to the change of the <a href="#int"><code>int</code></a> to 64 bits and
a new internal <a href="http://golang.org/s/go11func">representation of functions</a>,
>>>>>>> efcc50df
the arrangement of function arguments on the stack has changed in the gc tool chain.
Functions written in assembly will need to be revised at least
to adjust frame pointer offsets.
</p>

<p>
<em>Updating</em>:
The <code>go vet</code> command now checks that functions implemented in assembly
match the Go function prototypes they implement.
</p>

<h3 id="gocmd">Changes to the go command</h3>

<p>
The <a href="/cmd/go/"><code>go</code></a> command has acquired several
changes intended to improve the experience for new Go users.
</p>

<p>
First, when compiling, testing, or running Go code, the <code>go</code> command will now give more detailed error messages,
including a list of paths searched, when a package cannot be located.
</p>

<pre>
$ go build foo/quxx
can't load package: package foo/quxx: cannot find package "foo/quxx" in any of:
        /home/you/go/src/pkg/foo/quxx (from $GOROOT)
        /home/you/src/foo/quxx (from $GOPATH) 
</pre>

<p>
Second, the <code>go get</code> command no longer allows <code>$GOROOT</code>
as the default destination when downloading package source.
To use the <code>go get</code>
<<<<<<< HEAD
command, a valid <code>$GOPATH</code> is now required.
=======
command, a <a href="/doc/code.html#GOPATH">valid <code>$GOPATH</code></a> is now required.
>>>>>>> efcc50df
</p>

<pre>
$ GOPATH= go get code.google.com/p/foo/quxx
package code.google.com/p/foo/quxx: cannot download, $GOPATH not set. For more details see: go help gopath 
</pre>

<p>
Finally, as a result of the previous change, the <code>go get</code> command will also fail
when <code>$GOPATH</code> and <code>$GOROOT</code> are set to the same value. 
</p>

<pre>
$ GOPATH=$GOROOT go get code.google.com/p/foo/quxx
warning: GOPATH set to GOROOT (/home/you/go) has no effect
package code.google.com/p/foo/quxx: cannot download, $GOPATH must not be set to $GOROOT. For more details see: go help gopath
</pre>

<h3 id="gotest">Changes to the go test command</h3>
<<<<<<< HEAD

<p>
The <code>go test</code> command no longer deletes the binary when run with profiling enabled,
to make it easier to analyze the profile.
The implementation sets the <code>-c</code> flag automatically, so after running,
</p>

<pre>
$ go test -cpuprofile cpuprof.out mypackage
</pre>

<p>
the file <code>mypackage.test</code> will be left in the directory where <code>go test</code> was run.
</p>

<p>
The <code>go test</code> command can now generate profiling information
=======

<p>
The <a href="/cmd/go/#hdr-Test_packages"><code>go test</code></a>
command no longer deletes the binary when run with profiling enabled,
to make it easier to analyze the profile.
The implementation sets the <code>-c</code> flag automatically, so after running,
</p>

<pre>
$ go test -cpuprofile cpuprof.out mypackage
</pre>

<p>
the file <code>mypackage.test</code> will be left in the directory where <code>go test</code> was run.
</p>

<p>
The <a href="/cmd/go/#hdr-Test_packages"><code>go test</code></a>
command can now generate profiling information
>>>>>>> efcc50df
that reports where goroutines are blocked, that is,
where they tend to stall waiting for an event such as a channel communication.
The information is presented as a
<em>blocking profile</em>
enabled with the
<code>-blockprofile</code>
option of
<code>go test</code>.
Run <code>go help test</code> for more information.
</p>

<h3 id="gofix">Changes to the go fix command</h3>

<p>
The <a href="/cmd/fix/"><code>fix</code></a> command, usually run as
<code>go fix</code>, no longer applies fixes to update code from
before Go 1 to use Go 1 APIs.
To update pre-Go 1 code to Go 1.1, use a Go 1.0 tool chain
to convert the code to Go 1.0 first.
</p>

<<<<<<< HEAD
<h3 id="gorun">Changes to the go run command</h3>

<p>
The <code>go run</code> command now runs all files in the current working
directory if no file arguments are listed. Also, the <code>go run</code>
command now returns an error if test files are provided on the command line. In
this sense, "<code>go run</code>" replaces "<code>go run *.go</code>".
</p>

=======
<h3 id="tags">Build constraints</h3>

<p>
The "<code>go1.1</code>" tag has been added to the list of default
<a href="/pkg/go/build/#hdr-Build_Constraints">build constraints</a>.
This permits packages to take advantage of the new features in Go 1.1 while
remaining compatible with earlier versions of Go.
</p>

<p>
To build a file only with Go 1.1 and above, add this build constraint:
</p>

<pre>
// +build go1.1
</pre>

<p>
To build a file only with Go 1.0.x, use the converse constraint:
</p>

<pre>
// +build !go1.1
</pre>

>>>>>>> efcc50df
<h3 id="platforms">Additional platforms</h3>

<p>
The Go 1.1 tool chain adds experimental support for <code>freebsd/arm</code>,
<code>netbsd/386</code>, <code>netbsd/amd64</code>, <code>netbsd/arm</code>, 
<code>openbsd/386</code> and <code>openbsd/amd64</code> platforms.
</p>

<p>
An ARMv6 or later processor is required for <code>freebsd/arm</code> or
<code>netbsd/arm</code>.
</p>

<p>
Go 1.1 adds experimental support for <code>cgo</code> on <code>linux/arm</code>.
</p>

<h3 id="crosscompile">Cross compilation</h3>

<p>
When cross-compiling, the <code>go</code> tool will disable <code>cgo</code>
support by default.
</p>

<p>
To explicitly enable <code>cgo</code>, set <code>CGO_ENABLED=1</code>.
</p>

<h2 id="performance">Performance</h2>

<p>
The performance of code compiled with the Go 1.1 gc tool suite should be noticeably
better for most Go programs.
Typical improvements relative to Go 1.0 seem to be about 30%-40%, sometimes
much more, but occasionally less or even non-existent.
There are too many small performance-driven tweaks through the tools and libraries
to list them all here, but the following major changes are worth noting:
</p>

<ul>
<li>The gc compilers generate better code in many cases, most noticeably for
floating point on the 32-bit Intel architecture.</li>
<li>The gc compilers do more in-lining, including for some operations
in the run-time such as <a href="/pkg/builtin/#append"><code>append</code></a>
and interface conversions.</li>
<li>There is a new implementation of Go maps with significant reduction in
memory footprint and CPU time.</li>
<li>The garbage collector has been made more parallel, which can reduce
latencies for programs running on multiple CPUs.</li>
<li>The garbage collector is also more precise, which costs a small amount of
CPU time but can reduce the size of the heap significantly, especially
on 32-bit architectures.</li>
<li>Due to tighter coupling of the run-time and network libraries, fewer
context switches are required on network operations.</li>
</ul>

<h2 id="library">Changes to the standard library</h2>

<h3 id="bufio_scanner">bufio.Scanner</h3>

<p>
The various routines to scan textual input in the
<a href="/pkg/bufio/"><code>bufio</code></a>
package,
<a href="/pkg/bufio/#Reader.ReadBytes"><code>ReadBytes</code></a>,
<a href="/pkg/bufio/#Reader.ReadString"><code>ReadString</code></a>
and particularly
<a href="/pkg/bufio/#Reader.ReadLine"><code>ReadLine</code></a>,
are needlessly complex to use for simple purposes.
In Go 1.1, a new type,
<a href="/pkg/bufio/#Scanner"><code>Scanner</code></a>,
has been added to make it easier to do simple tasks such as
read the input as a sequence of lines or space-delimited words.
It simplifies the problem by terminating the scan on problematic
input such as pathologically long lines, and having a simple
default: line-oriented input, with each line stripped of its terminator.
Here is code to reproduce the input a line at a time:
</p>

<pre>
scanner := bufio.NewScanner(os.Stdin)
for scanner.Scan() {
    fmt.Println(scanner.Text()) // Println will add back the final '\n'
}
if err := scanner.Err(); err != nil {
    fmt.Fprintln(os.Stderr, "reading standard input:", err)
}
</pre>

<p>
Scanning behavior can be adjusted through a function to control subdividing the input
(see the documentation for <a href="/pkg/bufio/#SplitFunc"><code>SplitFunc</code></a>),
but for tough problems or the need to continue past errors, the older interface
may still be required.
</p>

<h3 id="net">net</h3>

<p>
The protocol-specific resolvers in the <a href="/pkg/net/"><code>net</code></a> package were formerly
lax about the network name passed in.
Although the documentation was clear
that the only valid networks for
<a href="/pkg/net/#ResolveTCPAddr"><code>ResolveTCPAddr</code></a>
are <code>"tcp"</code>,
<code>"tcp4"</code>, and <code>"tcp6"</code>, the Go 1.0 implementation silently accepted any string.
The Go 1.1 implementation returns an error if the network is not one of those strings.
The same is true of the other protocol-specific resolvers <a href="/pkg/net/#ResolveIPAddr"><code>ResolveIPAddr</code></a>,
<a href="/pkg/net/#ResolveUDPAddr"><code>ResolveUDPAddr</code></a>, and
<a href="/pkg/net/#ResolveUnixAddr"><code>ResolveUnixAddr</code></a>.
</p>

<p>
The previous implementation of
<a href="/pkg/net/#ListenUnixgram"><code>ListenUnixgram</code></a>
returned a
<a href="/pkg/net/#UDPConn"><code>UDPConn</code></a> as
a representation of the connection endpoint.
The Go 1.1 implementation instead returns a
<a href="/pkg/net/#UnixConn"><code>UnixConn</code></a>
to allow reading and writing
with its
<a href="/pkg/net/#UnixConn.ReadFrom"><code>ReadFrom</code></a>
and 
<a href="/pkg/net/#UnixConn.WriteTo"><code>WriteTo</code></a>
methods.
<<<<<<< HEAD
</p>

<p>
The data structures
<a href="/pkg/net/#IPAddr"><code>IPAddr</code></a>,
<a href="/pkg/net/#TCPAddr"><code>TCPAddr</code></a>, and
<a href="/pkg/net/#UDPAddr"><code>UDPAddr</code></a>
add a new string field called <code>Zone</code>.
Code using untagged composite literals (e.g. <code>net.TCPAddr{ip, port}</code>)
instead of tagged literals (<code>net.TCPAddr{IP: ip, Port: port}</code>)
will break due to the new field.
The Go 1 compatibility rules allow this change: client code must use tagged literals to avoid such breakages.
</p>

<p>
<em>Updating</em>:
To correct breakage caused by the new struct field,
<code>go fix</code> will rewrite code to add tags for these types.
More generally, <code>go vet</code> will identify composite literals that
should be revised to use field tags.
</p>

=======
</p>

<p>
The data structures
<a href="/pkg/net/#IPAddr"><code>IPAddr</code></a>,
<a href="/pkg/net/#TCPAddr"><code>TCPAddr</code></a>, and
<a href="/pkg/net/#UDPAddr"><code>UDPAddr</code></a>
add a new string field called <code>Zone</code>.
Code using untagged composite literals (e.g. <code>net.TCPAddr{ip, port}</code>)
instead of tagged literals (<code>net.TCPAddr{IP: ip, Port: port}</code>)
will break due to the new field.
The Go 1 compatibility rules allow this change: client code must use tagged literals to avoid such breakages.
</p>

<p>
<em>Updating</em>:
To correct breakage caused by the new struct field,
<code>go fix</code> will rewrite code to add tags for these types.
More generally, <code>go vet</code> will identify composite literals that
should be revised to use field tags.
</p>

>>>>>>> efcc50df
<h3 id="reflect">reflect</h3>

<p>
The <a href="/pkg/reflect/"><code>reflect</code></a> package has several significant additions.
</p>

<p>
It is now possible to run a "select" statement using
the <code>reflect</code> package; see the description of
<a href="/pkg/reflect/#Select"><code>Select</code></a>
and
<a href="/pkg/reflect/#SelectCase"><code>SelectCase</code></a>
for details.
</p>

<p>
The new method
<a href="/pkg/reflect/#Value.Convert"><code>Value.Convert</code></a>
(or
<a href="/pkg/reflect/#Type"><code>Type.ConvertibleTo</code></a>)
provides functionality to execute a Go conversion or type assertion operation
on a
<a href="/pkg/reflect/#Value"><code>Value</code></a>
(or test for its possibility).
</p>

<p>
The new function
<a href="/pkg/reflect/#MakeFunc"><code>MakeFunc</code></a>
creates a wrapper function to make it easier to call a function with existing
<a href="/pkg/reflect/#Value"><code>Values</code></a>,
doing the standard Go conversions among the arguments, for instance
to pass an actual <code>int</code> to a formal <code>interface{}</code>.
</p>

<p>
Finally, the new functions
<a href="/pkg/reflect/#ChanOf"><code>ChanOf</code></a>,
<a href="/pkg/reflect/#MapOf"><code>MapOf</code></a>
and
<a href="/pkg/reflect/#SliceOf"><code>SliceOf</code></a>
construct new
<a href="/pkg/reflect/#Type"><code>Types</code></a>
from existing types, for example to construct the type <code>[]T</code> given
only <code>T</code>.
</p>


<h3 id="time">time</h3>
<p>
On FreeBSD, Linux, NetBSD, OS X and OpenBSD, previous versions of the
<a href="/pkg/time/"><code>time</code></a> package
returned times with microsecond precision.
The Go 1.1 implementation on these
systems now returns times with nanosecond precision.
Programs that write to an external format with microsecond precision
and read it back, expecting to recover the original value, will be affected
by the loss of precision.
There are two new methods of <a href="/pkg/time/#Time"><code>Time</code></a>,
<a href="/pkg/time/#Time.Round"><code>Round</code></a>
and
<a href="/pkg/time/#Time.Truncate"><code>Truncate</code></a>,
that can be used to remove precision from a time before passing it to
external storage.
</p>

<p>
The new method
<a href="/pkg/time/#Time.YearDay"><code>YearDay</code></a>
returns the one-indexed integral day number of the year specified by the time value.
</p>

<p>
The
<a href="/pkg/time/#Timer"><code>Timer</code></a>
type has a new method
<a href="/pkg/time/#Timer.Reset"><code>Reset</code></a>
that modifies the timer to expire after a specified duration.
</p>

<p>
Finally, the new function
<a href="/pkg/time/#ParseInLocation"><code>ParseInLocation</code></a>
is like the existing
<a href="/pkg/time/#Parse"><code>Parse</code></a>
but parses the time in the context of a location (time zone), ignoring
time zone information in the parsed string.
This function addresses a common source of confusion in the time API.
</p>

<p>
<em>Updating</em>:
Code that needs to read and write times using an external format with
lower precision should be modified to use the new methods.

<h3 id="exp_old">Exp and old subtrees moved to go.exp and go.text subrepositories</h3>

<p>
To make it easier for binary distributions to access them if desired, the <code>exp</code>
and <code>old</code> source subtrees, which are not included in binary distributions,
have been moved to the new <code>go.exp</code> subrepository at
<code>code.google.com/p/go.exp</code>. To access the <code>ssa</code> package,
for example, run
</p>

<pre>
$ go get code.google.com/p/go.exp/ssa
</pre>

<p>
and then in Go source,
</p>

<pre>
import "code.google.com/p/go.exp/ssa"
</pre>

<p>
The old package <code>exp/norm</code> has also been moved, but to a new repository
<code>go.text</code>, where the Unicode APIs and other text-related packages will
be developed.
</p>

<<<<<<< HEAD
=======
<h3 id="new_packages">New packages</h3>

<p>
There are three new packages.
</p>

<ul>
<li>
The <a href="/pkg/go/format/"><code>go/format</code></a> package provides
a convenient way for a program to access the formatting capabilities of the
<a href="/cmd/go/#hdr-Run_gofmt_on_package_sources"><code>go fmt</code></a> command.
It has two functions,
<a href="/pkg/go/format/#Node"><code>Node</code></a> to format a Go parser
<a href="/pkg/go/ast/#Node"><code>Node</code></a>,
and
<a href="/pkg/go/format/#Source"><code>Source</code></a>
to reformat arbitrary Go source code into the standard format as provided by the
<a href="/cmd/go/#hdr-Run_gofmt_on_package_sources"><code>go fmt</code></a> command.
</li>

<li>
The <a href="/pkg/net/http/cookiejar/"><code>net/http/cookiejar</code></a> package provides the basics for managing HTTP cookies.
</li>

<li>
The <a href="/pkg/runtime/race/"><code>runtime/race</code></a> package provides low-level facilities for data race detection.
It is internal to the race detector and does not otherwise export any user-visible functionality.
</li>
</ul>

>>>>>>> efcc50df
<h3 id="minor_library_changes">Minor changes to the library</h3>

<p>
The following list summarizes a number of minor changes to the library, mostly additions.
See the relevant package documentation for more information about each change.
</p>

<ul>
<li> 
The <a href="/pkg/bytes/"><code>bytes</code></a> package has two new functions,
<a href="/pkg/bytes/#TrimPrefix"><code>TrimPrefix</code></a>
and
<a href="/pkg/bytes/#TrimSuffix"><code>TrimSuffix</code></a>,
with self-evident properties.
Also, the <a href="/pkg/bytes/#Buffer"><code>Buffer</code></a> type
has a new method
<a href="/pkg/bytes/#Buffer.Grow"><code>Grow</code></a> that
provides some control over memory allocation inside the buffer.
Finally, the
<a href="/pkg/bytes/#Reader"><code>Reader</code></a> type now has a
<a href="/pkg/strings/#Reader.WriteTo"><code>WriteTo</code></a> method
so it implements the 
<a href="/pkg/io/#WriterTo"><code>io.WriterTo</code></a> interface.
</li>

<li>
The <a href="/pkg/compress/gzip/"><code>compress/gzip</code></a> package has
a new <a href="/pkg/compress/gzip/#Writer.Flush"><code>Flush</code></a>
method for its
<a href="/pkg/compress/gzip/#Writer"><code>Writer</code></a>
type that flushes its underlying <code>flate.Writer</code>.
</li>

<li>
The <a href="/pkg/crypto/hmac/"><code>crypto/hmac</code></a> package has a new function,
<a href="/pkg/crypto/hmac/#Equal"><code>Equal</code></a>, to compare two MACs.
</li>

<li>
The <a href="/pkg/crypto/x509/"><code>crypto/x509</code></a> package
now supports PEM blocks (see
<a href="/pkg/crypto/x509/#DecryptPEMBlock"><code>DecryptPEMBlock</code></a> for instance),
and a new function
<a href="/pkg/crypto/x509/#ParseECPrivateKey"><code>ParseECPrivateKey</code></a> to parse elliptic curve private keys.
</li>

<li>
The <a href="/pkg/database/sql/"><code>database/sql</code></a> package
has a new 
<a href="/pkg/database/sql/#DB.Ping"><code>Ping</code></a>
method for its
<a href="/pkg/database/sql/#DB"><code>DB</code></a>
type that tests the health of the connection.
</li>

<li>
The <a href="/pkg/database/sql/driver/"><code>database/sql/driver</code></a> package
has a new
<a href="/pkg/database/sql/driver/#Queryer"><code>Queryer</code></a>
interface that a
<a href="/pkg/database/sql/driver/#Conn"><code>Conn</code></a>
may implement to improve performance.
</li>

<li>
The <a href="/pkg/encoding/json/"><code>encoding/json</code></a> package's
<a href="/pkg/encoding/json/#Decoder"><code>Decoder</code></a>
has a new method
<a href="/pkg/encoding/json/#Decoder.Buffered"><code>Buffered</code></a>
to provide access to the remaining data in its buffer,
as well as a new method
<a href="/pkg/encoding/json/#Decoder.UseNumber"><code>UseNumber</code></a>
to unmarshal a value into the new type
<a href="/pkg/encoding/json/#Number"><code>Number</code></a>,
a string, rather than a float64.
</li>

<li>
The <a href="/pkg/encoding/xml/"><code>encoding/xml</code></a> package
has a new function,
<a href="/pkg/encoding/xml/#EscapeText"><code>EscapeText</code></a>,
which writes escaped XML output,
and a method on
<a href="/pkg/encoding/xml/#Encoder"><code>Encoder</code></a>,
<a href="/pkg/encoding/xml/#Encoder.Indent"><code>Indent</code></a>,
to specify indented output.
</li>

<li>
In the <a href="/pkg/go/ast/"><code>go/ast</code></a> package, a
new type <a href="/pkg/go/ast/#CommentMap"><code>CommentMap</code></a>
and associated methods makes it easier to extract and process comments in Go programs.
</li>

<li>
In the <a href="/pkg/go/doc/"><code>go/doc</code></a> package,
the parser now keeps better track of stylized annotations such as <code>TODO(joe)</code>
throughout the code,
information that the <a href="/cmd/godoc/"><code>godoc</code></a>
command can filter or present according to the value of the <code>-notes</code> flag.
</li>

<li>
<<<<<<< HEAD
A new package, <a href="/pkg/go/format/"><code>go/format</code></a>, provides
a convenient way for a program to access the formatting capabilities of <code>gofmt</code>.
It has two functions,
<a href="/pkg/go/format/#Node"><code>Node</code></a> to format a Go parser
<a href="/pkg/go/ast/#Node"><code>Node</code></a>,
and
<a href="/pkg/go/format/#Source"><code>Source</code></a>
to format arbitrary Go source code.
</li>

<li>
=======
>>>>>>> efcc50df
The undocumented and only partially implemented "noescape" feature of the
<a href="/pkg/html/template/"><code>html/template</code></a>
package has been removed; programs that depend on it will break.
</li>

<li>
The <a href="/pkg/image/jpeg/"><code>image/jpeg</code></a> package now
reads progressive JPEG files and handles a few more subsampling configurations.
</li>

<li>
The <a href="/pkg/io/"><code>io</code></a> package now exports the
<a href="/pkg/io/#ByteWriter"><code>io.ByteWriter</code></a> interface to capture the common
functionality of writing a byte at a time.
<<<<<<< HEAD
=======
It also exports a new error, <a href="/pkg/io/#ErrNoProgress"><code>ErrNoProgress</code></a>,
used to indicate a <code>Read</code> implementation is looping without delivering data.
>>>>>>> efcc50df
</li>

<li>
The <a href="/pkg/log/syslog/"><code>log/syslog</code></a> package now provides better support
for OS-specific logging features.
</li>

<li>
The <a href="/pkg/math/big/"><code>math/big</code></a> package's
<<<<<<< HEAD
<a href="/pkg/math/big/#Int"><code>Int</code></a> type now has
=======
<a href="/pkg/math/big/#Int"><code>Int</code></a> type
>>>>>>> efcc50df
now has methods
<a href="/pkg/math/big/#Int.MarshalJSON"><code>MarshalJSON</code></a>
and
<a href="/pkg/math/big/#Int.UnmarshalJSON"><code>UnmarshalJSON</code></a>
to convert to and from a JSON representation.
Also,
<a href="/pkg/math/big/#Int"><code>Int</code></a>
can now convert directly to and from a <code>uint64</code> using
<a href="/pkg/math/big/#Int.Uint64"><code>Uint64</code></a>
and
<a href="/pkg/math/big/#Int.SetUint64"><code>SetUint64</code></a>,
while
<a href="/pkg/math/big/#Rat"><code>Rat</code></a>
can do the same with <code>float64</code> using
<a href="/pkg/math/big/#Rat.Float64"><code>Float64</code></a>
and
<a href="/pkg/math/big/#Rat.SetFloat64"><code>SetFloat64</code></a>.
</li>

<li>
The <a href="/pkg/mime/multipart/"><code>mime/multipart</code></a> package
has a new method for its
<a href="/pkg/mime/multipart/#Writer"><code>Writer</code></a>,
<a href="/pkg/mime/multipart/#Writer.SetBoundary"><code>SetBoundary</code></a>,
to define the boundary separator used to package the output.
<<<<<<< HEAD
=======
The <a href="/pkg/mime/multipart/#Reader"><code>Reader</code></a> also now
transparently decodes any <code>quoted-printable</code> parts and removes
the <code>Content-Transfer-Encoding</code> header when doing so.
>>>>>>> efcc50df
</li>

<li>
The
<a href="/pkg/net/"><code>net</code></a> package's
<a href="/pkg/net/#ListenUnixgram"><code>ListenUnixgram</code></a>
function has changed return types: it now returns a
<a href="/pkg/net/#UnixConn"><code>UnixConn</code></a>
rather than a
<a href="/pkg/net/#UDPConn"><code>UDPConn</code></a>, which was
clearly a mistake in Go 1.0.
Since this API change fixes a bug, it is permitted by the Go 1 compatibility rules.
</li>

<li>
The <a href="/pkg/net/"><code>net</code></a> package includes a new type,
<a href="/pkg/net/#Dialer"><code>Dialer</code></a>, to supply options to
<a href="/pkg/net/#Dialer.Dial"><code>Dial</code></a>.
</li>

<li>
The <a href="/pkg/net/"><code>net</code></a> package adds support for
link-local IPv6 addresses with zone qualifiers, such as <code>fe80::1%lo0</code>.
The address structures <a href="/pkg/net/#IPAddr"><code>IPAddr</code></a>,
<a href="/pkg/net/#UDPAddr"><code>UDPAddr</code></a>, and
<a href="/pkg/net/#TCPAddr"><code>TCPAddr</code></a>
record the zone in a new field, and functions that expect string forms of these addresses, such as
<a href="/pkg/net/#Dial"><code>Dial</code></a>,
<a href="/pkg/net/#ResolveIPAddr"><code>ResolveIPAddr</code></a>,
<a href="/pkg/net/#ResolveUDPAddr"><code>ResolveUDPAddr</code></a>, and
<a href="/pkg/net/#ResolveTCPAddr"><code>ResolveTCPAddr</code></a>,
now accept the zone-qualified form.
</li>

<li>
The <a href="/pkg/net/"><code>net</code></a> package adds
<a href="/pkg/net/#LookupNS"><code>LookupNS</code></a> to its suite of resolving functions.
<code>LookupNS</code> returns the <a href="/pkg/net/#NS">NS records</a> for a host name.
</li>

<li>
The <a href="/pkg/net/"><code>net</code></a> package adds protocol-specific 
packet reading and writing methods to
<a href="/pkg/net/#IPConn"><code>IPConn</code></a>
(<a href="/pkg/net/#IPConn.ReadMsgIP"><code>ReadMsgIP</code></a>
and <a href="/pkg/net/#IPConn.WriteMsgIP"><code>WriteMsgIP</code></a>) and 
<a href="/pkg/net/#UDPConn"><code>UDPConn</code></a>
(<a href="/pkg/net/#UDPConn.ReadMsgUDP"><code>ReadMsgUDP</code></a> and
<a href="/pkg/net/#UDPConn.WriteMsgUDP"><code>WriteMsgUDP</code></a>).
These are specialized versions of <a href="/pkg/net/#PacketConn"><code>PacketConn</code></a>'s
<code>ReadFrom</code> and <code>WriteTo</code> methods that provide access to out-of-band data associated
with the packets.
 </li>
 
 <li>
The <a href="/pkg/net/"><code>net</code></a> package adds methods to
<a href="/pkg/net/#UnixConn"><code>UnixConn</code></a> to allow closing half of the connection 
(<a href="/pkg/net/#UnixConn.CloseRead"><code>CloseRead</code></a> and
<a href="/pkg/net/#UnixConn.CloseWrite"><code>CloseWrite</code></a>),
matching the existing methods of <a href="/pkg/net/#TCPConn"><code>TCPConn</code></a>.
</li>
 
<li>
The <a href="/pkg/net/http/"><code>net/http</code></a> package includes several new additions.
<a href="/pkg/net/http/#ParseTime"><code>ParseTime</code></a> parses a time string, trying
several common HTTP time formats.
<<<<<<< HEAD
The <a href="/pkg/net/http/#Request.PostFormValue">PostFormValue</a> method of
=======
The <a href="/pkg/net/http/#Request.PostFormValue"><code>PostFormValue</code></a> method of
>>>>>>> efcc50df
<a href="/pkg/net/http/#Request"><code>Request</code></a> is like
<a href="/pkg/net/http/#Request.FormValue"><code>FormValue</code></a> but ignores URL parameters.
The <a href="/pkg/net/http/#CloseNotifier"><code>CloseNotifier</code></a> interface provides a mechanism
for a server handler to discover when a client has disconnected.
The <code>ServeMux</code> type now has a
<a href="/pkg/net/http/#ServeMux.Handler"><code>Handler</code></a> method to access a path's
<code>Handler</code> without executing it.
The <code>Transport</code> can now cancel an in-flight request with
<a href="/pkg/net/http/#Transport.CancelRequest"><code>CancelRequest</code></a>.
Finally, the Transport is now more aggressive at closing TCP connections when
a <a href="/pkg/net/http/#Response"><code>Response.Body</code></a> is closed before
being fully consumed.
</li>

<li>
<<<<<<< HEAD
The new <a href="/pkg/net/http/cookiejar/"><code>net/http/cookiejar</code></a> package provides the basics for managing HTTP cookies.
</li>

<li>
=======
>>>>>>> efcc50df
The <a href="/pkg/net/mail/"><code>net/mail</code></a> package has two new functions,
<a href="/pkg/net/mail/#ParseAddress"><code>ParseAddress</code></a> and
<a href="/pkg/net/mail/#ParseAddressList"><code>ParseAddressList</code></a>,
to parse RFC 5322-formatted mail addresses into
<a href="/pkg/net/mail/#Address"><code>Address</code></a> structures.
</li>

<li>
The <a href="/pkg/net/smtp/"><code>net/smtp</code></a> package's
<a href="/pkg/net/smtp/#Client"><code>Client</code></a> type has a new method,
<a href="/pkg/net/smtp/#Client.Hello"><code>Hello</code></a>,
which transmits a <code>HELO</code> or <code>EHLO</code> message to the server.
</li>

<li>
The <a href="/pkg/net/textproto/"><code>net/textproto</code></a> package
has two new functions,
<a href="/pkg/net/textproto/#TrimBytes"><code>TrimBytes</code></a> and
<a href="/pkg/net/textproto/#TrimString"><code>TrimString</code></a>,
which do ASCII-only trimming of leading and trailing spaces.
</li>

<li>
The new method <a href="/pkg/os/#FileMode.IsRegular"><code>os.FileMode.IsRegular</code></a> makes it easy to ask if a file is a plain file.
</li>

<li>
The <a href="/pkg/os/signal/"><code>os/signal</code></a> package has a new function,
<a href="/pkg/os/signal/#Stop"><code>Stop</code></a>, which stops the package delivering
any further signals to the channel.
</li>

<li>
The <a href="/pkg/regexp/"><code>regexp</code></a> package
now supports Unix-original leftmost-longest matches through the
<a href="/pkg/regexp/#Regexp.Longest"><code>Regexp.Longest</code></a>
method, while
<a href="/pkg/regexp/#Regexp.Split"><code>Regexp.Split</code></a> slices
strings into pieces based on separators defined by the regular expression.
</li>

<li>
The <a href="/pkg/runtime/debug/"><code>runtime/debug</code></a> package
has three new functions regarding memory usage.
The <a href="/pkg/runtime/debug/#FreeOSMemory"><code>FreeOSMemory</code></a>
function triggers a run of the garbage collector and then attempts to return unused
memory to the operating system;
the <a href="/pkg/runtime/debug/#ReadGCStats"><code>ReadGCStats</code></a>
function retrieves statistics about the collector; and
<a href="/pkg/runtime/debug/#SetGCPercent"><code>SetGCPercent</code></a>
provides a programmatic way to control how often the collector runs,
including disabling it altogether.
</li>

<li>
The <a href="/pkg/sort/"><code>sort</code></a> package has a new function,
<a href="/pkg/sort/#Reverse"><code>Reverse</code></a>.
Wrapping the argument of a call to 
<a href="/pkg/sort/#Sort"><code>sort.Sort</code></a>
with a call to <code>Reverse</code> causes the sort order to be reversed.
</li>

<li>
The <a href="/pkg/strings/"><code>strings</code></a> package has two new functions,
<a href="/pkg/strings/#TrimPrefix"><code>TrimPrefix</code></a>
and
<a href="/pkg/strings/#TrimSuffix"><code>TrimSuffix</code></a>
with self-evident properties, and the new method
<a href="/pkg/strings/#Reader.WriteTo"><code>Reader.WriteTo</code></a> so the
<a href="/pkg/strings/#Reader"><code>Reader</code></a>
type now implements the
<a href="/pkg/io/#WriterTo"><code>io.WriterTo</code></a> interface.
</li>

<li>
<<<<<<< HEAD
The <a href="/pkg/syscall/"><code>syscall</code></a> package has received many updates to make it more inclusive of constants and system calls for each supported operating system.
=======
The <a href="/pkg/syscall/"><code>syscall</code></a> package's
<a href="/pkg/syscall/#Fchflags"><code>Fchflags</code></a> function on various BSDs
(including Darwin) has changed signature.
It now takes an int as the first parameter instead of a string.
Since this API change fixes a bug, it is permitted by the Go 1 compatibility rules.
</li>
<li>
The <a href="/pkg/syscall/"><code>syscall</code></a> package also has received many updates
to make it more inclusive of constants and system calls for each supported operating system.
>>>>>>> efcc50df
</li>

<li>
The <a href="/pkg/testing/"><code>testing</code></a> package now automates the generation of allocation
statistics in tests and benchmarks using the new
<a href="/pkg/testing/#AllocsPerRun"><code>AllocsPerRun</code></a> function. And the
<a href="/pkg/testing/#B.ReportAllocs"><code>ReportAllocs</code></a>
method on <a href="/pkg/testing/#B"><code>testing.B</code></a> will enable printing of
memory allocation statistics for the calling benchmark. It also introduces the
<a href="/pkg/testing/#BenchmarkResult.AllocsPerOp"><code>AllocsPerOp</code></a> method of
<a href="/pkg/testing/#BenchmarkResult"><code>BenchmarkResult</code></a>.
There is also a new
<a href="/pkg/testing/#Verbose"><code>Verbose</code></a> function to test the state of the <code>-v</code>
command-line flag,
and a new
<a href="/pkg/testing/#B.Skip"><code>Skip</code></a> method of
<a href="/pkg/testing/#B"><code>testing.B</code></a> and
<a href="/pkg/testing/#T"><code>testing.T</code></a>
to simplify skipping an inappropriate test.
</li>

<li>
In the <a href="/pkg/text/template/"><code>text/template</code></a>
and
<a href="/pkg/html/template/"><code>html/template</code></a> packages,
templates can now use parentheses to group the elements of pipelines, simplifying the construction of complex pipelines.
Also, as part of the new parser, the
<a href="/pkg/text/template/parse/#Node"><code>Node</code></a> interface got two new methods to provide
better error reporting.
Although this violates the Go 1 compatibility rules,
no existing code should be affected because this interface is explicitly intended only to be used
by the
<a href="/pkg/text/template/"><code>text/template</code></a>
and
<a href="/pkg/html/template/"><code>html/template</code></a>
packages and there are safeguards to guarantee that.
</li>

<li>
The implementation of the <a href="/pkg/unicode/"><code>unicode</code></a> package has been updated to Unicode version 6.2.0.
</li>

<li>
In the <a href="/pkg/unicode/utf8/"><code>unicode/utf8</code></a> package,
the new function <a href="/pkg/unicode/utf8/#ValidRune"><code>ValidRune</code></a> reports whether the rune is a valid Unicode code point.
To be valid, a rune must be in range and not be a surrogate half.
</li>
</ul><|MERGE_RESOLUTION|>--- conflicted
+++ resolved
@@ -213,10 +213,9 @@
 </pre>
 
 <h3 id="heap">Heap size on 64-bit architectures</h3>
-<<<<<<< HEAD
-
-<p>
-On 64-bit architectures only, the maximum heap size has been enlarged substantially,
+
+<p>
+On 64-bit architectures, the maximum heap size has been enlarged substantially,
 from a few gigabytes to several tens of gigabytes.
 (The exact details depend on the system and may change.)
 </p>
@@ -273,73 +272,6 @@
 </p>
 
 <p>
-The Unicode byte order marks U+FFFE and U+FEFF, encoded in UTF-8, are now permitted as the first
-character of a Go source file.
-Even though their appearance in the byte-order-free UTF-8 encoding is clearly unnecessary,
-some editors add them as a kind of "magic number" identifying a UTF-8 encoded file.
-</p>
-
-<p>
-=======
-
-<p>
-On 64-bit architectures, the maximum heap size has been enlarged substantially,
-from a few gigabytes to several tens of gigabytes.
-(The exact details depend on the system and may change.)
-</p>
-
-<p>
-On 32-bit architectures, the heap size has not changed.
-</p>
-
-<p>
-<em>Updating</em>:
-This change should have no effect on existing programs beyond allowing them
-to run with larger heaps.
-</p>
-
-<h3 id="unicode">Unicode</h3>
-
-<p>
-To make it possible to represent code points greater than 65535 in UTF-16,
-Unicode defines <em>surrogate halves</em>,
-a range of code points to be used only in the assembly of large values, and only in UTF-16.
-The code points in that surrogate range are illegal for any other purpose.
-In Go 1.1, this constraint is honored by the compiler, libraries, and run-time:
-a surrogate half is illegal as a rune value, when encoded as UTF-8, or when
-encoded in isolation as UTF-16.
-When encountered, for example in converting from a rune to UTF-8, it is
-treated as an encoding error and will yield the replacement rune,
-<a href="/pkg/unicode/utf8/#RuneError"><code>utf8.RuneError</code></a>,
-U+FFFD.
-</p>
-
-<p>
-This program,
-</p>
-
-<pre>
-import "fmt"
-
-func main() {
-    fmt.Printf("%+q\n", string(0xD800))
-}
-</pre>
-
-<p>
-printed <code>"\ud800"</code> in Go 1.0, but prints <code>"\ufffd"</code> in Go 1.1.
-</p>
-
-<p>
-Surrogate-half Unicode values are now illegal in rune and string constants, so constants such as
-<code>'\ud800'</code> and <code>"\ud800"</code> are now rejected by the compilers.
-When written explicitly as UTF-8 encoded bytes,
-such strings can still be created, as in <code>"\xed\xa0\x80"</code>.
-However, when such a string is decoded as a sequence of runes, as in a range loop, it will yield only <code>utf8.RuneError</code>
-values.
-</p>
-
-<p>
 The Unicode byte order mark U+FEFF, encoded in UTF-8, is now permitted as the first
 character of a Go source file.
 Even though its appearance in the byte-order-free UTF-8 encoding is clearly unnecessary,
@@ -347,7 +279,6 @@
 </p>
 
 <p>
->>>>>>> efcc50df
 <em>Updating</em>:
 Most programs will be unaffected by the surrogate change.
 Programs that depend on the old behavior should be modified to avoid the issue.
@@ -357,14 +288,9 @@
 <h3 id="race">Race detector</h3>
 
 <p>
-<<<<<<< HEAD
-A major addition to the tools is a <em>race detector</em>, a way to find
-bugs in programs caused by problems like concurrent changes to the same variable.
-=======
 A major addition to the tools is a <em>race detector</em>, a way to
 find bugs in programs caused by concurrent access of the same
 variable, where at least one of the accesses is a write.
->>>>>>> efcc50df
 This new facility is built into the <code>go</code> tool.
 For now, it is only available on Linux, Mac OS X, and Windows systems with
 64-bit x86 processors.
@@ -376,12 +302,8 @@
 <h3 id="gc_asm">The gc assemblers</h3>
 
 <p>
-<<<<<<< HEAD
-Due to the change of the <a href="#int"><code>int</code></a> to 64 bits and some other changes,
-=======
 Due to the change of the <a href="#int"><code>int</code></a> to 64 bits and
 a new internal <a href="http://golang.org/s/go11func">representation of functions</a>,
->>>>>>> efcc50df
 the arrangement of function arguments on the stack has changed in the gc tool chain.
 Functions written in assembly will need to be revised at least
 to adjust frame pointer offsets.
@@ -416,11 +338,7 @@
 Second, the <code>go get</code> command no longer allows <code>$GOROOT</code>
 as the default destination when downloading package source.
 To use the <code>go get</code>
-<<<<<<< HEAD
-command, a valid <code>$GOPATH</code> is now required.
-=======
 command, a <a href="/doc/code.html#GOPATH">valid <code>$GOPATH</code></a> is now required.
->>>>>>> efcc50df
 </p>
 
 <pre>
@@ -440,25 +358,6 @@
 </pre>
 
 <h3 id="gotest">Changes to the go test command</h3>
-<<<<<<< HEAD
-
-<p>
-The <code>go test</code> command no longer deletes the binary when run with profiling enabled,
-to make it easier to analyze the profile.
-The implementation sets the <code>-c</code> flag automatically, so after running,
-</p>
-
-<pre>
-$ go test -cpuprofile cpuprof.out mypackage
-</pre>
-
-<p>
-the file <code>mypackage.test</code> will be left in the directory where <code>go test</code> was run.
-</p>
-
-<p>
-The <code>go test</code> command can now generate profiling information
-=======
 
 <p>
 The <a href="/cmd/go/#hdr-Test_packages"><code>go test</code></a>
@@ -478,7 +377,6 @@
 <p>
 The <a href="/cmd/go/#hdr-Test_packages"><code>go test</code></a>
 command can now generate profiling information
->>>>>>> efcc50df
 that reports where goroutines are blocked, that is,
 where they tend to stall waiting for an event such as a channel communication.
 The information is presented as a
@@ -500,17 +398,6 @@
 to convert the code to Go 1.0 first.
 </p>
 
-<<<<<<< HEAD
-<h3 id="gorun">Changes to the go run command</h3>
-
-<p>
-The <code>go run</code> command now runs all files in the current working
-directory if no file arguments are listed. Also, the <code>go run</code>
-command now returns an error if test files are provided on the command line. In
-this sense, "<code>go run</code>" replaces "<code>go run *.go</code>".
-</p>
-
-=======
 <h3 id="tags">Build constraints</h3>
 
 <p>
@@ -536,7 +423,6 @@
 // +build !go1.1
 </pre>
 
->>>>>>> efcc50df
 <h3 id="platforms">Additional platforms</h3>
 
 <p>
@@ -663,7 +549,6 @@
 and 
 <a href="/pkg/net/#UnixConn.WriteTo"><code>WriteTo</code></a>
 methods.
-<<<<<<< HEAD
 </p>
 
 <p>
@@ -686,30 +571,6 @@
 should be revised to use field tags.
 </p>
 
-=======
-</p>
-
-<p>
-The data structures
-<a href="/pkg/net/#IPAddr"><code>IPAddr</code></a>,
-<a href="/pkg/net/#TCPAddr"><code>TCPAddr</code></a>, and
-<a href="/pkg/net/#UDPAddr"><code>UDPAddr</code></a>
-add a new string field called <code>Zone</code>.
-Code using untagged composite literals (e.g. <code>net.TCPAddr{ip, port}</code>)
-instead of tagged literals (<code>net.TCPAddr{IP: ip, Port: port}</code>)
-will break due to the new field.
-The Go 1 compatibility rules allow this change: client code must use tagged literals to avoid such breakages.
-</p>
-
-<p>
-<em>Updating</em>:
-To correct breakage caused by the new struct field,
-<code>go fix</code> will rewrite code to add tags for these types.
-More generally, <code>go vet</code> will identify composite literals that
-should be revised to use field tags.
-</p>
-
->>>>>>> efcc50df
 <h3 id="reflect">reflect</h3>
 
 <p>
@@ -833,8 +694,6 @@
 be developed.
 </p>
 
-<<<<<<< HEAD
-=======
 <h3 id="new_packages">New packages</h3>
 
 <p>
@@ -865,7 +724,6 @@
 </li>
 </ul>
 
->>>>>>> efcc50df
 <h3 id="minor_library_changes">Minor changes to the library</h3>
 
 <p>
@@ -969,20 +827,6 @@
 </li>
 
 <li>
-<<<<<<< HEAD
-A new package, <a href="/pkg/go/format/"><code>go/format</code></a>, provides
-a convenient way for a program to access the formatting capabilities of <code>gofmt</code>.
-It has two functions,
-<a href="/pkg/go/format/#Node"><code>Node</code></a> to format a Go parser
-<a href="/pkg/go/ast/#Node"><code>Node</code></a>,
-and
-<a href="/pkg/go/format/#Source"><code>Source</code></a>
-to format arbitrary Go source code.
-</li>
-
-<li>
-=======
->>>>>>> efcc50df
 The undocumented and only partially implemented "noescape" feature of the
 <a href="/pkg/html/template/"><code>html/template</code></a>
 package has been removed; programs that depend on it will break.
@@ -997,11 +841,8 @@
 The <a href="/pkg/io/"><code>io</code></a> package now exports the
 <a href="/pkg/io/#ByteWriter"><code>io.ByteWriter</code></a> interface to capture the common
 functionality of writing a byte at a time.
-<<<<<<< HEAD
-=======
 It also exports a new error, <a href="/pkg/io/#ErrNoProgress"><code>ErrNoProgress</code></a>,
 used to indicate a <code>Read</code> implementation is looping without delivering data.
->>>>>>> efcc50df
 </li>
 
 <li>
@@ -1011,11 +852,7 @@
 
 <li>
 The <a href="/pkg/math/big/"><code>math/big</code></a> package's
-<<<<<<< HEAD
-<a href="/pkg/math/big/#Int"><code>Int</code></a> type now has
-=======
 <a href="/pkg/math/big/#Int"><code>Int</code></a> type
->>>>>>> efcc50df
 now has methods
 <a href="/pkg/math/big/#Int.MarshalJSON"><code>MarshalJSON</code></a>
 and
@@ -1041,12 +878,9 @@
 <a href="/pkg/mime/multipart/#Writer"><code>Writer</code></a>,
 <a href="/pkg/mime/multipart/#Writer.SetBoundary"><code>SetBoundary</code></a>,
 to define the boundary separator used to package the output.
-<<<<<<< HEAD
-=======
 The <a href="/pkg/mime/multipart/#Reader"><code>Reader</code></a> also now
 transparently decodes any <code>quoted-printable</code> parts and removes
 the <code>Content-Transfer-Encoding</code> header when doing so.
->>>>>>> efcc50df
 </li>
 
 <li>
@@ -1113,11 +947,7 @@
 The <a href="/pkg/net/http/"><code>net/http</code></a> package includes several new additions.
 <a href="/pkg/net/http/#ParseTime"><code>ParseTime</code></a> parses a time string, trying
 several common HTTP time formats.
-<<<<<<< HEAD
-The <a href="/pkg/net/http/#Request.PostFormValue">PostFormValue</a> method of
-=======
 The <a href="/pkg/net/http/#Request.PostFormValue"><code>PostFormValue</code></a> method of
->>>>>>> efcc50df
 <a href="/pkg/net/http/#Request"><code>Request</code></a> is like
 <a href="/pkg/net/http/#Request.FormValue"><code>FormValue</code></a> but ignores URL parameters.
 The <a href="/pkg/net/http/#CloseNotifier"><code>CloseNotifier</code></a> interface provides a mechanism
@@ -1133,13 +963,6 @@
 </li>
 
 <li>
-<<<<<<< HEAD
-The new <a href="/pkg/net/http/cookiejar/"><code>net/http/cookiejar</code></a> package provides the basics for managing HTTP cookies.
-</li>
-
-<li>
-=======
->>>>>>> efcc50df
 The <a href="/pkg/net/mail/"><code>net/mail</code></a> package has two new functions,
 <a href="/pkg/net/mail/#ParseAddress"><code>ParseAddress</code></a> and
 <a href="/pkg/net/mail/#ParseAddressList"><code>ParseAddressList</code></a>,
@@ -1215,9 +1038,6 @@
 </li>
 
 <li>
-<<<<<<< HEAD
-The <a href="/pkg/syscall/"><code>syscall</code></a> package has received many updates to make it more inclusive of constants and system calls for each supported operating system.
-=======
 The <a href="/pkg/syscall/"><code>syscall</code></a> package's
 <a href="/pkg/syscall/#Fchflags"><code>Fchflags</code></a> function on various BSDs
 (including Darwin) has changed signature.
@@ -1227,7 +1047,6 @@
 <li>
 The <a href="/pkg/syscall/"><code>syscall</code></a> package also has received many updates
 to make it more inclusive of constants and system calls for each supported operating system.
->>>>>>> efcc50df
 </li>
 
 <li>
