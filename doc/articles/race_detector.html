--- conflicted
+++ resolved
@@ -34,11 +34,7 @@
 <h2 id="Usage">Usage</h2>
 
 <p>
-<<<<<<< HEAD
-To help diangose such bugs, Go includes a built-in data race detector.
-=======
 To help diagnose such bugs, Go includes a built-in data race detector.
->>>>>>> efcc50df
 To use it, add the <code>-race</code> flag to the go command:
 </p>
 
@@ -146,11 +142,7 @@
 
 <p>
 When you build with <code>-race</code> flag, the <code>go</code> command defines additional
-<<<<<<< HEAD
-<a href="/pkg/go/build/#Build_Constraints">build tag</a> <code>race</code>.
-=======
 <a href="/pkg/go/build/#hdr-Build_Constraints">build tag</a> <code>race</code>.
->>>>>>> efcc50df
 You can use the tag to exclude some code and tests when running the race detector.
 Some examples:
 </p>
